[tool.poetry]
name = "codegate"
version = "0.1.0"
description = "Generative AI CodeGen security gateway"
readme = "README.md"
authors = []
packages = [{include = "codegate", from = "src"}]

[tool.poetry.dependencies]
python = ">=3.11"
click = ">=8.1.0"
PyYAML = ">=6.0.1"
fastapi = ">=0.115.5"
uvicorn = ">=0.32.1"

<<<<<<< HEAD
=======
litellm = "^1.52.14"
>>>>>>> 562038c0
[tool.poetry.group.dev.dependencies]
pytest = ">=7.4.0"
pytest-cov = ">=4.1.0"
black = ">=23.7.0"
ruff = ">=0.7.4"
bandit = ">=1.7.10"
build = ">=1.0.0"
wheel = ">=0.40.0"
litellm = ">=1.52.11"

[build-system]
requires = ["poetry-core"]
build-backend = "poetry.core.masonry.api"

[tool.poetry.scripts]
codegate = "codegate.cli:main"

[tool.black]
line-length = 88
target-version = ["py310"]

[tool.ruff]
line-length = 88
target-version = "py310"
fix = true

[tool.ruff.lint]
select = ["E", "F", "I", "N", "W"]

[tool.pytest.ini_options]
addopts = "-v --cov=codegate --cov-report=term-missing"
testpaths = ["tests"]<|MERGE_RESOLUTION|>--- conflicted
+++ resolved
@@ -12,11 +12,8 @@
 PyYAML = ">=6.0.1"
 fastapi = ">=0.115.5"
 uvicorn = ">=0.32.1"
+litellm = "^1.52.14"
 
-<<<<<<< HEAD
-=======
-litellm = "^1.52.14"
->>>>>>> 562038c0
 [tool.poetry.group.dev.dependencies]
 pytest = ">=7.4.0"
 pytest-cov = ">=4.1.0"
