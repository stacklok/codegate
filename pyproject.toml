[tool.poetry]
name = "codegate"
version = "0.1.7"
description = "Generative AI CodeGen security gateway"
readme = "README.md"
authors = []

[tool.poetry.dependencies]
python = ">=3.12,<4.0"
click = "==8.1.8"
PyYAML = "==6.0.2"
fastapi = "==0.115.6"
uvicorn = "==0.34.0"
structlog = "==24.4.0"
litellm = "==1.58.0"
llama_cpp_python = "==0.3.5"
cryptography = "==44.0.0"
sqlalchemy = "==2.0.37"
aiosqlite = "==0.20.0"
ollama = "==0.4.6"
pydantic-settings = "==2.7.1"
numpy = "==2.2.1"
tree-sitter = "==0.23.2"
tree-sitter-go = "==0.23.4"
tree-sitter-java = "==0.23.5"
tree-sitter-javascript = "==0.23.1"
tree-sitter-python = "==0.23.6"
tree-sitter-rust = "==0.23.2"
sqlite-vec-sl-tmp = "==0.0.4"
alembic = "==1.14.0"
pygments = "==2.19.1"

[tool.poetry.group.dev.dependencies]
<<<<<<< HEAD
pytest = ">=7.4.0"
pytest-cov = ">=4.1.0"
black = ">=23.7.0"
ruff = ">=0.7.4"
bandit = ">=1.7.10"
build = ">=1.0.0"
wheel = ">=0.40.0"
litellm = ">=1.52.11"
pytest-asyncio = "0.25.2"
llama_cpp_python = "==0.3.5"
scikit-learn = ">=1.6.0"
python-dotenv = ">=1.0.1"
=======
pytest = "==8.3.4"
pytest-cov = "==6.0.0"
black = "==24.10.0"
ruff = "==0.9.1"
bandit = "==1.8.2"
build = "==1.2.2.post1"
wheel = "==0.45.1"
litellm = "==1.58.0"
pytest-asyncio = "==0.25.2"
llama_cpp_python = "==0.3.5"
scikit-learn = "==1.6.1"
python-dotenv = "==1.0.1"
>>>>>>> 1eef816e

[build-system]
requires = ["poetry-core"]
build-backend = "poetry.core.masonry.api"

[tool.poetry.scripts]
codegate = "codegate.cli:main"
generate-openapi = "src.codegate.dashboard.dashboard:generate_openapi"

[tool.black]
line-length = 100
target-version = ["py310"]

[tool.ruff]
line-length = 100
target-version = "py310"
fix = true
exclude = [
    "src/codegate/db/queries.py",   # Ignore auto-generated file from sqlc
]

[tool.ruff.lint]
select = ["E", "F", "I", "N", "W"]

[tool.pytest.ini_options]
addopts = "-v --cov=codegate --cov-report=term-missing"
testpaths = ["tests"]<|MERGE_RESOLUTION|>--- conflicted
+++ resolved
@@ -31,20 +31,6 @@
 pygments = "==2.19.1"
 
 [tool.poetry.group.dev.dependencies]
-<<<<<<< HEAD
-pytest = ">=7.4.0"
-pytest-cov = ">=4.1.0"
-black = ">=23.7.0"
-ruff = ">=0.7.4"
-bandit = ">=1.7.10"
-build = ">=1.0.0"
-wheel = ">=0.40.0"
-litellm = ">=1.52.11"
-pytest-asyncio = "0.25.2"
-llama_cpp_python = "==0.3.5"
-scikit-learn = ">=1.6.0"
-python-dotenv = ">=1.0.1"
-=======
 pytest = "==8.3.4"
 pytest-cov = "==6.0.0"
 black = "==24.10.0"
@@ -57,7 +43,6 @@
 llama_cpp_python = "==0.3.5"
 scikit-learn = "==1.6.1"
 python-dotenv = "==1.0.1"
->>>>>>> 1eef816e
 
 [build-system]
 requires = ["poetry-core"]
