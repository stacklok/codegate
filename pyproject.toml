--- conflicted
+++ resolved
@@ -34,12 +34,9 @@
 greenlet = "==3.1.1"
 cachetools = "==5.5.1"
 legacy-cgi = "==2.6.2"
-<<<<<<< HEAD
 torch = "==2.6.0"
-=======
 presidio-analyzer = "==2.2.357"
 presidio-anonymizer = "==2.2.357"
->>>>>>> 46a5fd0a
 
 [tool.poetry.group.dev.dependencies]
 pytest = "==8.3.4"
