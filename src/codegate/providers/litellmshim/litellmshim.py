from typing import Any, AsyncIterator, Optional, Union

from fastapi.responses import StreamingResponse
from litellm import ChatCompletionRequest, ModelResponse, acompletion

from codegate.providers.base import BaseCompletionHandler, StreamGenerator


class LiteLLmShim(BaseCompletionHandler):
    """
    LiteLLM Shim is a wrapper around LiteLLM's API that allows us to use it with
    our own completion handler interface without exposing the underlying
    LiteLLM API.
    """

    def __init__(self, stream_generator: StreamGenerator, completion_func=acompletion):
        self._stream_generator = stream_generator
        self._completion_func = completion_func

<<<<<<< HEAD
    def translate_request(self, data: Dict, api_key: str) -> ChatCompletionRequest:
        """
        Uses the configured adapter to translate the request data from the native
        LLM API format to the OpenAI API format used by LiteLLM internally.

        The OpenAPI format is also what our pipeline expects.
        """
        data["api_key"] = api_key
        completion_request = self._adapter.translate_completion_input_params(data)
        if completion_request is None:
            raise Exception("Couldn't translate the request")
        return completion_request

    def translate_streaming_response(
        self,
        response: AsyncIterator[ModelResponse],
    ) -> AsyncIterator[ModelResponse]:
        """
        Convert pipeline or completion response to provider-specific stream
        """
        return self._adapter.translate_completion_output_params_streaming(response)

    def translate_response(
        self,
        response: ModelResponse,
    ) -> ModelResponse:
        """
        Convert pipeline or completion response to provider-specific format
        """
        return self._adapter.translate_completion_output_params(response)

    async def execute_completion(
        self, request: ChatCompletionRequest, stream: bool = False
=======
    async def execute_completion(
        self,
        request: ChatCompletionRequest,
        api_key: Optional[str],
        stream: bool = False,
>>>>>>> 189aee90
    ) -> Union[ModelResponse, AsyncIterator[ModelResponse]]:
        """
        Execute the completion request with LiteLLM's API
        """
        request["api_key"] = api_key
        return await self._completion_func(**request)

    def create_streaming_response(self, stream: AsyncIterator[Any]) -> StreamingResponse:
        """
        Create a streaming response from a stream generator. The StreamingResponse
        is the format that FastAPI expects for streaming responses.
        """
        return StreamingResponse(
            self._stream_generator(stream),
            headers={
                "Cache-Control": "no-cache",
                "Connection": "keep-alive",
                "Transfer-Encoding": "chunked",
            },
            status_code=200,
        )<|MERGE_RESOLUTION|>--- conflicted
+++ resolved
@@ -17,47 +17,11 @@
         self._stream_generator = stream_generator
         self._completion_func = completion_func
 
-<<<<<<< HEAD
-    def translate_request(self, data: Dict, api_key: str) -> ChatCompletionRequest:
-        """
-        Uses the configured adapter to translate the request data from the native
-        LLM API format to the OpenAI API format used by LiteLLM internally.
-
-        The OpenAPI format is also what our pipeline expects.
-        """
-        data["api_key"] = api_key
-        completion_request = self._adapter.translate_completion_input_params(data)
-        if completion_request is None:
-            raise Exception("Couldn't translate the request")
-        return completion_request
-
-    def translate_streaming_response(
-        self,
-        response: AsyncIterator[ModelResponse],
-    ) -> AsyncIterator[ModelResponse]:
-        """
-        Convert pipeline or completion response to provider-specific stream
-        """
-        return self._adapter.translate_completion_output_params_streaming(response)
-
-    def translate_response(
-        self,
-        response: ModelResponse,
-    ) -> ModelResponse:
-        """
-        Convert pipeline or completion response to provider-specific format
-        """
-        return self._adapter.translate_completion_output_params(response)
-
-    async def execute_completion(
-        self, request: ChatCompletionRequest, stream: bool = False
-=======
     async def execute_completion(
         self,
         request: ChatCompletionRequest,
         api_key: Optional[str],
         stream: bool = False,
->>>>>>> 189aee90
     ) -> Union[ModelResponse, AsyncIterator[ModelResponse]]:
         """
         Execute the completion request with LiteLLM's API
