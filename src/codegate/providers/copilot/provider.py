import asyncio
import re
import ssl
from dataclasses import dataclass
from typing import Dict, List, Optional, Tuple, Union
from urllib.parse import unquote, urljoin, urlparse

import structlog
from litellm.types.utils import Delta, ModelResponse, StreamingChoices

from codegate.ca.codegate_ca import CertificateAuthority, TLSCertDomainManager
from codegate.codegate_logging import setup_logging
from codegate.config import Config
from codegate.pipeline.base import PipelineContext
from codegate.pipeline.factory import PipelineFactory
from codegate.pipeline.output import OutputPipelineInstance
from codegate.pipeline.secrets.manager import SecretsManager
from codegate.providers.copilot.mapping import VALIDATED_ROUTES
from codegate.providers.copilot.pipeline import (
    CopilotChatPipeline,
    CopilotFimPipeline,
    CopilotPipeline,
)
from codegate.providers.copilot.streaming import SSEProcessor

setup_logging()
logger = structlog.get_logger("codegate").bind(origin="copilot_proxy")

# Constants
MAX_BUFFER_SIZE = 10 * 1024 * 1024  # 10MB
CHUNK_SIZE = 64 * 1024  # 64KB
HTTP_STATUS_MESSAGES = {
    400: "Bad Request",
    404: "Not Found",
    413: "Request Entity Too Large",
    502: "Bad Gateway",
}


@dataclass
class HttpRequest:
    """Data class to store HTTP request details"""

    method: str
    path: str
    version: str
    headers: List[str]
    original_path: str
    target: Optional[str] = None
    body: Optional[bytes] = None

    def reconstruct(self) -> bytes:
        """Reconstruct HTTP request from stored details"""
        headers = "\r\n".join(self.headers)
        request_line = f"{self.method} /{self.path} {self.version}\r\n"
        header_block = f"{request_line}{headers}\r\n\r\n"

        # Convert header block to bytes and combine with body
        result = header_block.encode("utf-8")
        if self.body:
            result += self.body

        return result


@dataclass
class HttpResponse:
    """Data class to store HTTP response details"""

    version: str
    status_code: int
    reason: str
    headers: List[str]
    body: Optional[bytes] = None

    def reconstruct(self) -> bytes:
        """Reconstruct HTTP response from stored details"""
        headers = "\r\n".join(self.headers)
        status_line = f"{self.version} {self.status_code} {self.reason}\r\n"
        header_block = f"{status_line}{headers}\r\n\r\n"

        # Convert header block to bytes and combine with body
        result = header_block.encode("utf-8")
        if self.body:
            result += self.body

        return result


def extract_path(full_path: str) -> str:
    """Extract clean path from full URL or path string"""
    logger.debug(f"Extracting path from {full_path}")
    if full_path.startswith(("http://", "https://")):
        parsed = urlparse(full_path)
        path = parsed.path
        if parsed.query:
            path = f"{path}?{parsed.query}"
        return path.lstrip("/")
    return full_path.lstrip("/")


def http_request_from_bytes(data: bytes) -> Optional[HttpRequest]:
    """
    Parse HTTP request details from raw bytes data.
    TODO: Make safer by checking for valid HTTP request format, check
    if there is a method if there are headers, etc.
    """
    if b"\r\n\r\n" not in data:
        return None

    headers_end = data.index(b"\r\n\r\n")
    headers = data[:headers_end].split(b"\r\n")

    request = headers[0].decode("utf-8")
    method, full_path, version = request.split(" ")

    body_start = data.index(b"\r\n\r\n") + 4
    body = data[body_start:]

    return HttpRequest(
        method=method,
        path=extract_path(full_path),
        version=version,
        headers=[header.decode("utf-8") for header in headers[1:]],
        original_path=full_path,
        target=full_path if method == "CONNECT" else None,
        body=body,
    )


class CopilotProvider(asyncio.Protocol):
    """Protocol implementation for the Copilot proxy server"""

    def __init__(self, loop: asyncio.AbstractEventLoop):
        logger.debug("Initializing CopilotProvider")
        self.loop = loop
        self.transport: Optional[asyncio.Transport] = None
        self.target_transport: Optional[asyncio.Transport] = None
        self.peername: Optional[Tuple[str, int]] = None
        self.buffer = bytearray()
        self.target_host: Optional[str] = None
        self.target_port: Optional[int] = None
        self.handshake_done = False
        self.is_connect = False
        self.headers_parsed = False
        self.request: Optional[HttpRequest] = None
        self.ssl_context: Optional[ssl.SSLContext] = None
        self.proxy_ep: Optional[str] = None
        self.ca = CertificateAuthority.get_instance()
        self.cert_manager = TLSCertDomainManager(self.ca)
        self._closing = False
        self.pipeline_factory = PipelineFactory(SecretsManager())
        self.context_tracking: Optional[PipelineContext] = None
        self.idle_timeout = 10
        self.idle_timer = None

    def _reset_idle_timer(self) -> None:
            if self.idle_timer:
                self.idle_timer.cancel()
            self.idle_timer = asyncio.get_event_loop().call_later(
                self.idle_timeout, self._handle_idle_timeout
            )

    def _handle_idle_timeout(self) -> None:
        logger.warning("Idle timeout reached, closing connection")
        if self.transport and not self.transport.is_closing():
            self.transport.close()

    def _select_pipeline(self, method: str, path: str) -> Optional[CopilotPipeline]:
        if method == "POST" and path == "v1/engines/copilot-codex/completions":
            logger.debug("Selected CopilotFimStrategy")
            return CopilotFimPipeline(self.pipeline_factory)
        if method == "POST" and path == "chat/completions":
            logger.debug("Selected CopilotChatStrategy")
            return CopilotChatPipeline(self.pipeline_factory)

        logger.debug("No pipeline selected")
        return None

    async def _body_through_pipeline(
        self,
        method: str,
        path: str,
        headers: list[str],
        body: bytes,
    ) -> Tuple[bytes, PipelineContext]:
        strategy = self._select_pipeline(method, path)
        if len(body) == 0 or strategy is None:
            # if we didn't select any strategy that would change the request
            # let's just pass through the body as-is
            return body, None
        logger.debug(f"Processing body through pipeline: {len(body)} bytes")
        return await strategy.process_body(headers, body)

    async def _request_to_target(self, headers: list[str], body: bytes):
        request_line = (
            f"{self.request.method} /{self.request.path} {self.request.version}\r\n"
        ).encode()
        logger.debug(f"Request Line: {request_line}")

        body, context = await self._body_through_pipeline(
            self.request.method,
            self.request.path,
            headers,
            body,
        )

        if context:
            self.context_tracking = context

        for header in headers:
            if header.lower().startswith("content-length:"):
                headers.remove(header)
                break
        headers.append(f"Content-Length: {len(body)}")

        header_block = "\r\n".join(headers).encode()
        headers_request_block = request_line + header_block + b"\r\n\r\n"
        logger.debug("=" * 40)
        self.target_transport.write(headers_request_block)
        logger.debug("=" * 40)

        for i in range(0, len(body), CHUNK_SIZE):
            chunk = body[i : i + CHUNK_SIZE]
            self.target_transport.write(chunk)

    def connection_made(self, transport: asyncio.Transport) -> None:
        """Handle new client connection"""
        self.transport = transport
        self.peername = transport.get_extra_info("peername")
        logger.debug(f"Client connected from {self.peername}")
        self._reset_idle_timer()

    def get_headers_dict(self) -> Dict[str, str]:
        """Convert raw headers to dictionary format"""
        headers_dict = {}
        try:
            if b"\r\n\r\n" not in self.buffer:
                return {}

            headers_end = self.buffer.index(b"\r\n\r\n")
            headers = self.buffer[:headers_end].split(b"\r\n")[1:]

            for header in headers:
                try:
                    name, value = header.decode("utf-8").split(":", 1)
                    headers_dict[name.strip().lower()] = value.strip()
                except ValueError:
                    continue

            return headers_dict
        except Exception as e:
            logger.error(f"Error parsing headers: {e}")
            return {}

    def parse_headers(self) -> bool:
        """Parse HTTP headers from buffer"""
        try:
            if b"\r\n\r\n" not in self.buffer:
                return False

            headers_end = self.buffer.index(b"\r\n\r\n")
            headers = self.buffer[:headers_end].split(b"\r\n")

            request = headers[0].decode("utf-8")
            method, full_path, version = request.split(" ")

            self.request = HttpRequest(
                method=method,
                path=extract_path(full_path),
                version=version,
                headers=[header.decode("utf-8") for header in headers[1:]],
                original_path=full_path,
                target=full_path if method == "CONNECT" else None,
            )

            logger.debug(f"Request: {method} {full_path} {version}")
            return True

        except Exception as e:
            logger.error(f"Error parsing headers: {e}")
            return False

    def _check_buffer_size(self, new_data: bytes) -> bool:
        """Check if adding new data would exceed buffer size limit"""
        return len(self.buffer) + len(new_data) <= MAX_BUFFER_SIZE

    async def _forward_data_through_pipeline(self, data: bytes) -> Union[HttpRequest, HttpResponse]:
        http_request = http_request_from_bytes(data)
        if not http_request:
            # we couldn't parse this into an HTTP request, so we just pass through
            return data

        body, context = await self._body_through_pipeline(
            http_request.method,
            http_request.path,
            http_request.headers,
            http_request.body,
        )
        self.context_tracking = context

        if context and context.shortcut_response:
            # Send shortcut response
            data_prefix = b"data:"
            http_response = HttpResponse(
                http_request.version,
                200,
                "OK",
                [
                    "server: uvicorn",
                    "cache-control: no-cache",
                    "connection: keep-alive",
                    "Content-Type: application/json",
                    "Transfer-Encoding: chunked",
                ],
                data_prefix + body,
            )
            return http_response

        else:
            # Forward request to target
            http_request.body = body

            for header in http_request.headers:
                if header.lower().startswith("content-length:"):
                    http_request.headers.remove(header)
                    break
            http_request.headers.append(f"Content-Length: {len(http_request.body)}")

            return http_request

    async def _forward_data_to_target(self, data: bytes) -> None:
        """
        Forward data to target if connection is established. In case of shortcut
        response, send a response to the client
        """
        pipeline_output = await self._forward_data_through_pipeline(data)

        if isinstance(pipeline_output, HttpResponse):
            # We need to send shortcut response
            if self.transport and not self.transport.is_closing():
                # First, close target_transport since we don't need to send any
                # request to the target
                self.target_transport.close()

                # Send the shortcut response data in a chunk
                chunk = pipeline_output.reconstruct()
                chunk_size = hex(len(chunk))[2:] + "\r\n"
                self.transport.write(chunk_size.encode())
                self.transport.write(chunk)
                self.transport.write(b"\r\n")

                # Send data done chunk
                chunk = b"data: [DONE]\n\n"
                # Add chunk size for DONE message
                chunk_size = hex(len(chunk))[2:] + "\r\n"
                self.transport.write(chunk_size.encode())
                self.transport.write(chunk)
                self.transport.write(b"\r\n")
                # Now send the final chunk with 0
                self.transport.write(b"0\r\n\r\n")
        else:
            if self.target_transport and not self.target_transport.is_closing():
                if isinstance(pipeline_output, HttpRequest):
                    pipeline_output = pipeline_output.reconstruct()
                self.target_transport.write(pipeline_output)


    def data_received(self, data: bytes) -> None:
        """Handle received data from client"""
        self._reset_idle_timer()        
        try:
            if not self._check_buffer_size(data):
                self.send_error_response(413, b"Request body too large")
                return

            self.buffer.extend(data)

            if not self.headers_parsed:
                self.headers_parsed = self.parse_headers()
                if self.headers_parsed:
                    if self.request.method == "CONNECT":
                        self.handle_connect()
                    else:
                        asyncio.create_task(self.handle_http_request())
            else:
                asyncio.create_task(self._forward_data_to_target(data))

        except Exception as e:
            logger.error(f"Error processing received data: {e}")
            self.send_error_response(502, str(e).encode())

    async def handle_http_request(self) -> None:
        """Handle standard HTTP request"""
        try:
            target_url = await self._get_target_url()
        except Exception as e:
            logger.error(f"Error getting target URL: {e}")
            self.send_error_response(404, b"Not Found")
            return

        try:
            parsed_url = urlparse(target_url)
            self.target_host = parsed_url.hostname
            self.target_port = parsed_url.port or (443 if parsed_url.scheme == "https" else 80)
        except Exception as e:
            logger.error(f"Error parsing target URL: {e}")
            self.send_error_response(502, b"Bad Gateway")
            return

        try:
            target_protocol = CopilotProxyTargetProtocol(self)
            logger.debug(f"Connecting to {self.target_host}:{self.target_port}")
            await self.loop.create_connection(
                lambda: target_protocol,
                self.target_host,
                self.target_port,
                ssl=parsed_url.scheme == "https",
            )
        except Exception as e:
            logger.error(f"Error connecting to target: {e}")
            self.send_error_response(502, b"Failed to establish target connection")
            return

        try:
            has_host = False
            new_headers = []

            for header in self.request.headers:
                if header.lower().startswith("host:"):
                    has_host = True
                    new_headers.append(f"Host: {self.target_host}")
                else:
                    new_headers.append(header)

            if not has_host:
                new_headers.append(f"Host: {self.target_host}")

            if self.target_transport:
                if self.buffer:
                    body_start = self.buffer.index(b"\r\n\r\n") + 4
                    body = self.buffer[body_start:]
                    await self._request_to_target(new_headers, body)
                else:
                    # just skip it
                    logger.info("No buffer content arrived, skipping")
            else:
                logger.error("Target transport not available")
                self.send_error_response(502, b"Failed to establish target connection")
        except Exception as e:
            logger.error(f"Error preparing or sending request to target: {e}")
            self.send_error_response(502, b"Bad Gateway")

    async def _get_target_url(self) -> Optional[str]:
        """Determine target URL based on request path and headers"""
        headers_dict = self.get_headers_dict()
        auth_header = headers_dict.get("authorization", "")

        if auth_header:
            match = re.search(r"proxy-ep=([^;]+)", auth_header)
            if match:
                self.proxy_ep = match.group(1)
                if not urlparse(self.proxy_ep).scheme:
                    self.proxy_ep = f"https://{self.proxy_ep}"
                return f"{self.proxy_ep}/{self.request.path}"

        return await self.get_target_url(self.request.path)

    async def _establish_target_connection(self, use_ssl: bool) -> None:
        """Establish connection to target server"""
        target_protocol = CopilotProxyTargetProtocol(self)
        await self.loop.create_connection(
            lambda: target_protocol, self.target_host, self.target_port, ssl=use_ssl
        )

    def _send_request_to_target(self) -> None:
        """Send modified request to target server"""
        if not self.target_transport:
            logger.error("Target transport not available")
            self.send_error_response(502, b"Failed to establish target connection")
            return

        headers = self._prepare_request_headers()
        self.target_transport.write(headers)

    def _prepare_request_headers(self) -> bytes:
        """Prepare modified request headers"""
        new_headers = []
        has_host = False

        for header in self.request.headers:
            if header.lower().startswith("host:"):
                has_host = True
                new_headers.append(f"Host: {self.target_host}")
            else:
                new_headers.append(header)

        if not has_host:
            new_headers.append(f"Host: {self.target_host}")

        request_line = f"{self.request.method} /{self.request.path} {self.request.version}\r\n"
        header_block = "\r\n".join(new_headers)
        return f"{request_line}{header_block}\r\n\r\n".encode()

    def handle_connect(self) -> None:
        """Handle CONNECT request for SSL/TLS tunneling"""
        try:
            path = unquote(self.request.target)
            if ":" not in path:
                raise ValueError(f"Invalid CONNECT path: {path}")

            self.target_host, port = path.split(":")
            self.target_port = int(port)

            # Get SSL context through the TLS handler
            self.ssl_context = self.cert_manager.get_domain_context(self.target_host)

            self.is_connect = True
            asyncio.create_task(self.connect_to_target())
            self.handshake_done = True

        except Exception as e:
            logger.error(f"Error handling CONNECT: {e}")
            self.send_error_response(502, str(e).encode())

    async def connect_to_target(self) -> None:
        """Establish connection to target for CONNECT requests"""
        try:
            if not self.target_host or not self.target_port:
                raise ValueError("Target host and port not set")
        except ValueError as e:
            logger.error(f"Error with target host/port: {e}")
            self.send_error_response(502, str(e).encode())
            return

        try:
            target_ssl_context = ssl.create_default_context()
            # Ensure that the target SSL certificate is verified
            target_ssl_context.check_hostname = True
            target_ssl_context.verify_mode = ssl.CERT_REQUIRED
        except Exception as e:
            logger.error(f"Error creating SSL context: {e}")
            self.send_error_response(502, b"SSL context creation failed")
            return

        try:
            # Connect to target
            logger.debug(f"Connecting to {self.target_host}:{self.target_port}")
            target_protocol = CopilotProxyTargetProtocol(self)
            transport, _ = await self.loop.create_connection(
                lambda: target_protocol,
                self.target_host,
                self.target_port,
                ssl=target_ssl_context,
                server_hostname=self.target_host,
            )
        except Exception as e:
            logger.error(f"Failed to connect to target {self.target_host}:{self.target_port}: {e}")
            self.send_error_response(502, str(e).encode())
            return

        try:
            if self.transport and not self.transport.is_closing():
                self.transport.write(
                    b"HTTP/1.1 200 Connection Established\r\n"
                    b"Proxy-Agent: Proxy\r\n"
                    b"Connection: keep-alive\r\n\r\n"
                )
                self.transport = await self.loop.start_tls(
                    self.transport, self, self.ssl_context, server_side=True
                )
        except Exception as e:
            logger.error(f"Error during TLS handshake: {e}")
            self.send_error_response(502, b"TLS handshake failed")


    def send_error_response(self, status: int, message: bytes) -> None:
        """Send error response to client"""
        if self._closing:
            return

        response = (
            f"HTTP/1.1 {status} {HTTP_STATUS_MESSAGES.get(status, 'Error')}\r\n"
            f"Content-Length: {len(message)}\r\n"
            f"Content-Type: text/plain\r\n"
            f"\r\n"
        ).encode() + message

        if self.transport and not self.transport.is_closing():
            self.transport.write(response)
            self.transport.close()

    def connection_lost(self, exc: Optional[Exception]) -> None:
        """Handle connection loss"""
        if self._closing:
            return

        self._closing = True
        logger.debug(f"Connection lost from {self.peername}")

        # Close target transport if it exists and isn't already closing
        if self.target_transport and not self.target_transport.is_closing():
            try:
                self.target_transport.close()
            except Exception as e:
                logger.error(f"Error closing target transport: {e}")

        # Clear references to help with cleanup
        self.transport = None
        self.target_transport = None
        self.buffer.clear()
        self.ssl_context = None

        if self.idle_timer:
            self.idle_timer.cancel()        

    def eof_received(self) -> None:
        print("in eof received")
        """Handle connection loss"""
        if self._closing:
            return

        self._closing = True
        logger.debug(f"EOF received from {self.peername}")

        # Close target transport if it exists and isn't already closing
        if self.target_transport and not self.target_transport.is_closing():
            try:
                self.target_transport.close()
            except Exception as e:
                logger.error(f"Error closing target transport when EOF: {e}")

        # Clear references to help with cleanup
        self.transport = None
        self.target_transport = None
        self.buffer.clear()
        self.ssl_context = None

    def pause_writing(self) -> None:
        print("Transport buffer full, pausing writing")        

    def resume_writing(self) -> None:
        print("Transport buffer ready, resuming writing")        

    @classmethod
    async def create_proxy_server(
        cls, host: str, port: int, ssl_context: Optional[ssl.SSLContext] = None
    ) -> asyncio.AbstractServer:
        """Create and start proxy server"""
        loop = asyncio.get_event_loop()
        server = await loop.create_server(
            lambda: cls(loop), host, port, ssl=ssl_context, reuse_port=True, start_serving=False
        )
        logger.debug(f"Proxy server running on https://{host}:{port}")
        return server

    @classmethod
    async def run_proxy_server(cls) -> None:
        """Run the proxy server"""
        try:
            ca = CertificateAuthority.get_instance()
            ssl_context = ca.create_server_ssl_context()
            config = Config.get_config()
            server = await cls.create_proxy_server(config.host, config.proxy_port, ssl_context)

            async with server:
                await server.serve_forever()
        except Exception as e:
            logger.error(f"Proxy server error: {e}")
            raise

    @staticmethod
    async def get_target_url(path: str) -> Optional[str]:
        """Get target URL for the given path"""
        # Check for exact path match
        for route in VALIDATED_ROUTES:
            if path == route.path:
                return str(route.target)

        # Check for prefix match
        for route in VALIDATED_ROUTES:
            # For prefix matches, keep the rest of the path
            remaining_path = path[len(route.path) :]
            logger.debug(f"Remaining path: {remaining_path}")
            # Make sure we don't end up with double slashes
            if remaining_path and remaining_path.startswith("/"):
                remaining_path = remaining_path[1:]
            target = urljoin(str(route.target), remaining_path)
            return target

        logger.warning(f"No route found for path: {path}")
        return None


class CopilotProxyTargetProtocol(asyncio.Protocol):
    """Protocol implementation for proxy target connections"""

    def __init__(self, proxy: CopilotProvider):
        self.proxy = proxy
        self.transport: Optional[asyncio.Transport] = None

        self.headers_sent = False
        self.sse_processor: Optional[SSEProcessor] = None
        self.output_pipeline_instance: Optional[OutputPipelineInstance] = None
        self.stream_queue: Optional[asyncio.Queue] = None
        self.processing_task: Optional[asyncio.Task] = None

        self.finish_stream = False

        # For debugging only
        # self.data_sent = []

    def connection_made(self, transport: asyncio.Transport) -> None:
        """Handle successful connection to target"""
        self.transport = transport
        logger.debug(f"Connection established to target: {transport.get_extra_info('peername')}")
        self.proxy.target_transport = transport

    def _ensure_output_processor(self) -> None:
        if self.proxy.context_tracking is None:
            # No context tracking, no need to process pipeline
            return

        if self.sse_processor is not None:
            # Already initialized, no need to reinitialize
            return

        logger.debug("Tracking context for pipeline processing")
        self.sse_processor = SSEProcessor()
        is_fim = self.proxy.context_tracking.metadata.get("is_fim", False)
        if is_fim:
            out_pipeline_processor = self.proxy.pipeline_factory.create_fim_output_pipeline()
        else:
            out_pipeline_processor = self.proxy.pipeline_factory.create_output_pipeline()

        self.output_pipeline_instance = OutputPipelineInstance(
            pipeline_steps=out_pipeline_processor.pipeline_steps,
            input_context=self.proxy.context_tracking,
        )

    async def _process_stream(self):
        try:

            async def stream_iterator():
                while not self.stream_queue.empty():
                    incoming_record = await self.stream_queue.get()

                    record_content = incoming_record.get("content", {})

                    streaming_choices = []
                    for choice in record_content.get("choices", []):
                        is_fim = self.proxy.context_tracking.metadata.get("is_fim", False)
                        if is_fim:
                            content = choice.get("text", "")
                        else:
                            content = choice.get("delta", {}).get("content")

                        if choice.get("finish_reason", None) == "stop":
                            self.finish_stream = True

                        streaming_choices.append(
                            StreamingChoices(
                                finish_reason=choice.get("finish_reason", None),
                                index=choice.get("index", 0),
                                delta=Delta(content=content, role="assistant"),
                                logprobs=choice.get("logprobs", None),
                                p=choice.get("p", None),
                            )
                        )

                    # Convert record to ModelResponse
                    mr = ModelResponse(
                        id=record_content.get("id", ""),
                        choices=streaming_choices,
                        created=record_content.get("created", 0),
                        model=record_content.get("model", ""),
                        object="chat.completion.chunk",
                        stream=True,
                    )
                    yield mr

            async for record in self.output_pipeline_instance.process_stream(
                stream_iterator(), cleanup_sensitive=False
            ):
                chunk = record.model_dump_json(exclude_none=True, exclude_unset=True)
                sse_data = f"data: {chunk}\n\n".encode("utf-8")
                chunk_size = hex(len(sse_data))[2:] + "\r\n"
                self._proxy_transport_write(chunk_size.encode())
                self._proxy_transport_write(sse_data)
                self._proxy_transport_write(b"\r\n")

            if self.finish_stream:
                self.finish_data()

        except asyncio.CancelledError:
            logger.debug("Stream processing cancelled")
            raise
        except Exception as e:
            logger.error(f"Error processing stream: {e}")
        finally:
            # Clean up
            self.stream_queue = None
            if self.processing_task and not self.processing_task.done():
                self.processing_task.cancel()

    def finish_data(self):
        logger.debug("Finishing data stream")
        sse_data = b"data: [DONE]\n\n"
        # Add chunk size for DONE message too
        chunk_size = hex(len(sse_data))[2:] + "\r\n"
        self._proxy_transport_write(chunk_size.encode())
        self._proxy_transport_write(sse_data)
        self._proxy_transport_write(b"\r\n")
        # Now send the final zero chunk
        self._proxy_transport_write(b"0\r\n\r\n")

        # For debugging only
        # print("===========START DATA SENT====================")
        # for data in self.data_sent:
        #     print(data)
        # self.data_sent = []
        # print("===========START DATA SENT====================")

        self.finish_stream = False
        self.headers_sent = False

    def _process_chunk(self, chunk: bytes):
        # For debugging only
        # print("===========START DATA RECVD====================")
        # print(chunk)
        # print("===========END DATA RECVD======================")

        records = self.sse_processor.process_chunk(chunk)

        for record in records:
            if self.stream_queue is None:
                # Initialize queue and start processing task on first record
                self.stream_queue = asyncio.Queue()
                self.processing_task = asyncio.create_task(self._process_stream())

            self.stream_queue.put_nowait(record)

    def _proxy_transport_write(self, data: bytes):
        # For debugging only
        # self.data_sent.append(data)
        if not self.proxy.transport or self.proxy.transport.is_closing():
            logger.error("Proxy transport not available")
            return
        self.proxy.transport.write(data)
<<<<<<< HEAD
=======
        # print("DEBUG =================================")
        # print(data)
        # print("DEBUG =================================")
>>>>>>> 1d0c5f5f

    def data_received(self, data: bytes) -> None:
        """Handle data received from target"""
        self._ensure_output_processor()

        if self.proxy.transport and not self.proxy.transport.is_closing():
            if not self.sse_processor:
                # Pass through non-SSE data unchanged
                self.proxy.transport.write(data)
                return

            # Check if this is the first chunk with headers
            if not self.headers_sent:
                header_end = data.find(b"\r\n\r\n")
                if header_end != -1:
                    self.headers_sent = True
                    # Send headers first
                    headers = data[:header_end]

                    # If Transfer-Encoding is not present, add it
                    if b"Transfer-Encoding:" not in headers:
                        headers = headers + b"\r\nTransfer-Encoding: chunked"

                    headers = headers + b"\r\n\r\n"

                    self._proxy_transport_write(headers)
                    logger.debug(f"Headers sent: {headers}")

                    data = data[header_end + 4 :]

            self._process_chunk(data)

    def connection_lost(self, exc: Optional[Exception]) -> None:
        """Handle connection loss to target"""

        logger.debug("Lost connection to target")
        if (
            not self.proxy._closing
            and self.proxy.transport
            and not self.proxy.transport.is_closing()
        ):
            try:
                self.proxy.transport.close()
            except Exception as e:
                logger.error(f"Error closing proxy transport: {e}")

        # Clean up resources
        if self.processing_task and not self.processing_task.done():
            self.processing_task.cancel()
        if self.proxy.context_tracking and self.proxy.context_tracking.sensitive:
            self.proxy.context_tracking.sensitive.secure_cleanup()<|MERGE_RESOLUTION|>--- conflicted
+++ resolved
@@ -847,12 +847,6 @@
             logger.error("Proxy transport not available")
             return
         self.proxy.transport.write(data)
-<<<<<<< HEAD
-=======
-        # print("DEBUG =================================")
-        # print(data)
-        # print("DEBUG =================================")
->>>>>>> 1d0c5f5f
 
     def data_received(self, data: bytes) -> None:
         """Handle data received from target"""
