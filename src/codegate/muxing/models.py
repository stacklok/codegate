--- conflicted
+++ resolved
@@ -4,11 +4,7 @@
 import pydantic
 
 from codegate.clients.clients import ClientType
-<<<<<<< HEAD
-from codegate.db.models import MuxRule as DbMuxRule
-=======
 from codegate.db.models import MuxRule as DBMuxRule
->>>>>>> 7c63ddf5
 
 
 class MuxMatcherType(str, Enum):
@@ -54,19 +50,6 @@
     matcher: Optional[str] = None
 
     @classmethod
-<<<<<<< HEAD
-    def try_from_db_model(cls, db_model: DbMuxRule) -> "MuxRule":
-        try:
-            return cls(
-                provider_name=None,
-                provider_id=db_model.provider_endpoint_id,
-                model=db_model.provider_model_name,
-                matcher_type=MuxMatcherType(db_model.matcher_type),
-                matcher=db_model.matcher_blob,
-            )
-        except Exception as e:
-            raise ValueError(f"Error converting from DbMuxRule: {e}")
-=======
     def from_db_mux_rule(cls, db_mux_rule: DBMuxRule) -> Self:
         """
         Convert a DBMuxRule to a MuxRule.
@@ -77,7 +60,6 @@
             matcher_type=db_mux_rule.matcher_type,
             matcher=db_mux_rule.matcher_blob,
         )
->>>>>>> 7c63ddf5
 
 
 class ThingToMatchMux(pydantic.BaseModel):
