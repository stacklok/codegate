from typing import List

from fastapi import APIRouter, FastAPI

from codegate import __description__, __version__
from codegate.config import Config
from codegate.pipeline.base import PipelineStep, SequentialPipelineProcessor
<<<<<<< HEAD
from codegate.pipeline.codegate_system_prompt.codegate import CodegateSystemPrompt
=======
from codegate.pipeline.secrets.secrets import CodegateSecrets
from codegate.pipeline.secrets.signatures import CodegateSignatures
>>>>>>> b8a6e80f
from codegate.pipeline.version.version import CodegateVersion
from codegate.providers.anthropic.provider import AnthropicProvider
from codegate.providers.llamacpp.provider import LlamaCppProvider
from codegate.providers.openai.provider import OpenAIProvider
from codegate.providers.registry import ProviderRegistry
from codegate.providers.vllm.provider import VLLMProvider


def init_app() -> FastAPI:
    app = FastAPI(
        title="CodeGate",
        description=__description__,
        version=__version__,
    )

    steps: List[PipelineStep] = [
        CodegateVersion(),
<<<<<<< HEAD
        CodegateSystemPrompt(Config.get_config().prompts.codegate_chat),
=======
        # CodegateSecrets(),
>>>>>>> b8a6e80f
    ]
    # Leaving the pipeline empty for now
    fim_steps: List[PipelineStep] = []
    pipeline = SequentialPipelineProcessor(steps)
    fim_pipeline = SequentialPipelineProcessor(fim_steps)

    # Create provider registry
    registry = ProviderRegistry(app)

    # Initialize SignaturesFinder
    # CodegateSignatures.initialize("signatures.yaml")

    # Register all known providers
    registry.add_provider(
        "openai", OpenAIProvider(pipeline_processor=pipeline, fim_pipeline_processor=fim_pipeline)
    )
    registry.add_provider(
        "anthropic",
        AnthropicProvider(pipeline_processor=pipeline, fim_pipeline_processor=fim_pipeline),
    )
    registry.add_provider(
        "llamacpp",
        LlamaCppProvider(pipeline_processor=pipeline, fim_pipeline_processor=fim_pipeline),
    )
    registry.add_provider(
        "vllm", VLLMProvider(pipeline_processor=pipeline, fim_pipeline_processor=fim_pipeline)
    )

    # Create and add system routes
    system_router = APIRouter(tags=["System"])  # Tags group endpoints in the docs

    @system_router.get("/health")
    async def health_check():
        return {"status": "healthy"}

    # Include the router in the app - this exposes the health check endpoint
    app.include_router(system_router)

    return app<|MERGE_RESOLUTION|>--- conflicted
+++ resolved
@@ -5,12 +5,9 @@
 from codegate import __description__, __version__
 from codegate.config import Config
 from codegate.pipeline.base import PipelineStep, SequentialPipelineProcessor
-<<<<<<< HEAD
 from codegate.pipeline.codegate_system_prompt.codegate import CodegateSystemPrompt
-=======
 from codegate.pipeline.secrets.secrets import CodegateSecrets
 from codegate.pipeline.secrets.signatures import CodegateSignatures
->>>>>>> b8a6e80f
 from codegate.pipeline.version.version import CodegateVersion
 from codegate.providers.anthropic.provider import AnthropicProvider
 from codegate.providers.llamacpp.provider import LlamaCppProvider
@@ -28,11 +25,8 @@
 
     steps: List[PipelineStep] = [
         CodegateVersion(),
-<<<<<<< HEAD
         CodegateSystemPrompt(Config.get_config().prompts.codegate_chat),
-=======
         # CodegateSecrets(),
->>>>>>> b8a6e80f
     ]
     # Leaving the pipeline empty for now
     fim_steps: List[PipelineStep] = []
