from typing import List

from fastapi import APIRouter, FastAPI

from codegate import __description__, __version__
from codegate.pipeline.base import PipelineStep, SequentialPipelineProcessor
<<<<<<< HEAD
from codegate.pipeline.secrets.secrets import CodegateSecrets
from codegate.pipeline.secrets.signatures import CodegateSignatures
=======
>>>>>>> 189aee90
from codegate.pipeline.version.version import CodegateVersion
from codegate.providers.anthropic.provider import AnthropicProvider
from codegate.providers.llamacpp.provider import LlamaCppProvider
from codegate.providers.openai.provider import OpenAIProvider
from codegate.providers.registry import ProviderRegistry


def init_app() -> FastAPI:
    app = FastAPI(
        title="CodeGate",
        description=__description__,
        version=__version__,
    )

    steps: List[PipelineStep] = [
        CodegateVersion(),
        CodegateSecrets(),
    ]
    # Leaving the pipeline empty for now
    fim_steps: List[PipelineStep] = [
    ]
    pipeline = SequentialPipelineProcessor(steps)
    fim_pipeline = SequentialPipelineProcessor(fim_steps)

    # Create provider registry
    registry = ProviderRegistry(app)

    # Initialize SignaturesFinder
    CodegateSignatures.initialize("signatures.yaml")

    # Register all known providers
    registry.add_provider("openai", OpenAIProvider(
                                                    pipeline_processor=pipeline,
                                                    fim_pipeline_processor=fim_pipeline
                                                ))
    registry.add_provider("anthropic", AnthropicProvider(
                                                        pipeline_processor=pipeline,
                                                        fim_pipeline_processor=fim_pipeline
                                                    ))
    registry.add_provider("llamacpp", LlamaCppProvider(
                                                        pipeline_processor=pipeline,
                                                        fim_pipeline_processor=fim_pipeline
                                                    ))

    # Create and add system routes
    system_router = APIRouter(tags=["System"])  # Tags group endpoints in the docs

    @system_router.get("/health")
    async def health_check():
        return {"status": "healthy"}

    # Include the router in the app - this exposes the health check endpoint
    app.include_router(system_router)

    return app<|MERGE_RESOLUTION|>--- conflicted
+++ resolved
@@ -4,11 +4,8 @@
 
 from codegate import __description__, __version__
 from codegate.pipeline.base import PipelineStep, SequentialPipelineProcessor
-<<<<<<< HEAD
 from codegate.pipeline.secrets.secrets import CodegateSecrets
 from codegate.pipeline.secrets.signatures import CodegateSignatures
-=======
->>>>>>> 189aee90
 from codegate.pipeline.version.version import CodegateVersion
 from codegate.providers.anthropic.provider import AnthropicProvider
 from codegate.providers.llamacpp.provider import LlamaCppProvider
@@ -25,7 +22,7 @@
 
     steps: List[PipelineStep] = [
         CodegateVersion(),
-        CodegateSecrets(),
+        # CodegateSecrets(),
     ]
     # Leaving the pipeline empty for now
     fim_steps: List[PipelineStep] = [
@@ -37,7 +34,7 @@
     registry = ProviderRegistry(app)
 
     # Initialize SignaturesFinder
-    CodegateSignatures.initialize("signatures.yaml")
+    # CodegateSignatures.initialize("signatures.yaml")
 
     # Register all known providers
     registry.add_provider("openai", OpenAIProvider(
