from typing import List, Optional
from uuid import UUID

import requests
import structlog
from fastapi import APIRouter, Depends, HTTPException, Query, Response
from fastapi.responses import StreamingResponse
from fastapi.routing import APIRoute
from pydantic import BaseModel, ValidationError

import codegate.muxing.models as mux_models
from codegate import __version__
from codegate.api import v1_models, v1_processing
from codegate.db.connection import AlreadyExistsError, DbReader
<<<<<<< HEAD
from codegate.db.models import AlertSeverity
=======
from codegate.db.models import AlertSeverity, Persona, WorkspaceWithModel
from codegate.muxing.persona import (
    PersonaDoesNotExistError,
    PersonaManager,
    PersonaSimilarDescriptionError,
)
>>>>>>> e763971c
from codegate.providers import crud as provendcrud
from codegate.workspaces import crud

logger = structlog.get_logger("codegate")

v1 = APIRouter()
wscrud = crud.WorkspaceCrud()
pcrud = provendcrud.ProviderCrud()
persona_manager = PersonaManager()

# This is a singleton object
dbreader = DbReader()


def uniq_name(route: APIRoute):
    return f"v1_{route.name}"


class FilterByNameParams(BaseModel):
    name: Optional[str] = None


@v1.get("/provider-endpoints", tags=["Providers"], generate_unique_id_function=uniq_name)
async def list_provider_endpoints(
    filter_query: FilterByNameParams = Depends(),
) -> List[v1_models.ProviderEndpoint]:
    """List all provider endpoints."""
    if filter_query.name is None:
        try:
            return await pcrud.list_endpoints()
        except Exception:
            raise HTTPException(status_code=500, detail="Internal server error")

    try:
        provend = await pcrud.get_endpoint_by_name(filter_query.name)
    except Exception:
        raise HTTPException(status_code=500, detail="Internal server error")

    if provend is None:
        raise HTTPException(status_code=404, detail="Provider endpoint not found")
    return [provend]


# This needs to be above /provider-endpoints/{provider_id} to avoid conflict
@v1.get(
    "/provider-endpoints/models",
    tags=["Providers"],
    generate_unique_id_function=uniq_name,
)
async def list_all_models_for_all_providers() -> List[v1_models.ModelByProvider]:
    """List all models for all providers."""
    try:
        return await pcrud.get_all_models()
    except Exception:
        raise HTTPException(status_code=500, detail="Internal server error")


@v1.get(
    "/provider-endpoints/{provider_id}/models",
    tags=["Providers"],
    generate_unique_id_function=uniq_name,
)
async def list_models_by_provider(
    provider_id: UUID,
) -> List[v1_models.ModelByProvider]:
    """List models by provider."""

    try:
        return await pcrud.models_by_provider(provider_id)
    except provendcrud.ProviderNotFoundError:
        raise HTTPException(status_code=404, detail="Provider not found")
    except Exception as e:
        raise HTTPException(status_code=500, detail=str(e))


@v1.get(
    "/provider-endpoints/{provider_id}", tags=["Providers"], generate_unique_id_function=uniq_name
)
async def get_provider_endpoint(
    provider_id: UUID,
) -> v1_models.ProviderEndpoint:
    """Get a provider endpoint by ID."""
    try:
        provend = await pcrud.get_endpoint_by_id(provider_id)
    except Exception:
        raise HTTPException(status_code=500, detail="Internal server error")

    if provend is None:
        raise HTTPException(status_code=404, detail="Provider endpoint not found")
    return provend


@v1.post(
    "/provider-endpoints",
    tags=["Providers"],
    generate_unique_id_function=uniq_name,
    status_code=201,
)
async def add_provider_endpoint(
    request: v1_models.AddProviderEndpointRequest,
) -> v1_models.ProviderEndpoint:
    """Add a provider endpoint."""
    try:
        provend = await pcrud.add_endpoint(request)
    except AlreadyExistsError:
        raise HTTPException(status_code=409, detail="Provider endpoint already exists")
    except ValueError as e:
        raise HTTPException(
            status_code=400,
            detail=str(e),
        )
    except provendcrud.ProviderModelsNotFoundError:
        raise HTTPException(status_code=401, detail="Provider models could not be found")
    except provendcrud.ProviderInvalidAuthConfigError:
        raise HTTPException(status_code=400, detail="Invalid auth configuration")
    except ValidationError as e:
        # TODO: This should be more specific
        raise HTTPException(
            status_code=400,
            detail=str(e),
        )
    except Exception:
        logger.exception("Error while adding provider endpoint")
        raise HTTPException(status_code=500, detail="Internal server error")

    return provend


@v1.put(
    "/provider-endpoints/{provider_id}/auth-material",
    tags=["Providers"],
    generate_unique_id_function=uniq_name,
    status_code=204,
)
async def configure_auth_material(
    provider_id: UUID,
    request: v1_models.ConfigureAuthMaterial,
):
    """Configure auth material for a provider."""
    try:
        await pcrud.configure_auth_material(provider_id, request)
    except provendcrud.ProviderNotFoundError:
        raise HTTPException(status_code=404, detail="Provider endpoint not found")
    except provendcrud.ProviderModelsNotFoundError:
        raise HTTPException(status_code=401, detail="Provider models could not be found")
    except provendcrud.ProviderInvalidAuthConfigError:
        raise HTTPException(status_code=400, detail="Invalid auth configuration")
    except Exception:
        raise HTTPException(status_code=500, detail="Internal server error")

    return Response(status_code=204)


@v1.put(
    "/provider-endpoints/{provider_id}", tags=["Providers"], generate_unique_id_function=uniq_name
)
async def update_provider_endpoint(
    provider_id: UUID,
    request: v1_models.ProviderEndpoint,
) -> v1_models.ProviderEndpoint:
    """Update a provider endpoint by ID."""
    try:
        request.id = str(provider_id)
        provend = await pcrud.update_endpoint(request)
    except provendcrud.ProviderNotFoundError:
        raise HTTPException(status_code=404, detail="Provider endpoint not found")
    except ValueError as e:
        raise HTTPException(status_code=400, detail=str(e))
    except ValidationError as e:
        # TODO: This should be more specific
        raise HTTPException(
            status_code=400,
            detail=str(e),
        )
    except Exception as e:
        raise HTTPException(status_code=500, detail=str(e))

    return provend


@v1.delete(
    "/provider-endpoints/{provider_id}", tags=["Providers"], generate_unique_id_function=uniq_name
)
async def delete_provider_endpoint(
    provider_id: UUID,
):
    """Delete a provider endpoint by id."""
    try:
        await pcrud.delete_endpoint(provider_id)
    except provendcrud.ProviderNotFoundError:
        raise HTTPException(status_code=404, detail="Provider endpoint not found")
    except Exception:
        raise HTTPException(status_code=500, detail="Internal server error")
    return Response(status_code=204)


@v1.get("/workspaces", tags=["Workspaces"], generate_unique_id_function=uniq_name)
async def list_workspaces(
    provider_id: Optional[UUID] = Query(None),
) -> v1_models.ListWorkspacesResponse:
    """
    List all workspaces.

    Args:
        provider_id (Optional[UUID]): Filter workspaces by provider ID. If provided,
        will return workspaces where models from the specified provider (e.g., OpenAI,
        Anthropic) have been used in workspace muxing rules. Note that you must
        refer to a provider by ID, not by name.

    Returns:
        ListWorkspacesResponse: A response object containing the list of workspaces.
    """
    try:
        if provider_id:
            wslist = await wscrud.workspaces_by_provider(provider_id)
            resp = v1_models.ListWorkspacesResponse.from_db_workspaces(wslist)
            return resp
        else:
            wslist = await wscrud.get_workspaces()
            resp = v1_models.ListWorkspacesResponse.from_db_workspaces_with_sessioninfo(wslist)
            return resp
    except Exception as e:
        raise HTTPException(status_code=500, detail=str(e))


@v1.get("/workspaces/active", tags=["Workspaces"], generate_unique_id_function=uniq_name)
async def list_active_workspaces() -> v1_models.ListActiveWorkspacesResponse:
    """List all active workspaces.

    In it's current form, this function will only return one workspace. That is,
    the globally active workspace."""
    activews = await wscrud.get_active_workspace()

    resp = v1_models.ListActiveWorkspacesResponse.from_db_workspaces(activews)

    return resp


@v1.post("/workspaces/active", tags=["Workspaces"], generate_unique_id_function=uniq_name)
async def activate_workspace(request: v1_models.ActivateWorkspaceRequest, status_code=204):
    """Activate a workspace by name."""
    try:
        await wscrud.activate_workspace(request.name)
    except crud.WorkspaceAlreadyActiveError:
        raise HTTPException(status_code=409, detail="Workspace already active")
    except crud.WorkspaceDoesNotExistError:
        raise HTTPException(status_code=404, detail="Workspace does not exist")
    except Exception:
        raise HTTPException(status_code=500, detail="Internal server error")

    return Response(status_code=204)


@v1.post("/workspaces", tags=["Workspaces"], generate_unique_id_function=uniq_name, status_code=201)
async def create_workspace(
    request: v1_models.FullWorkspace,
) -> v1_models.FullWorkspace:
    """Create a new workspace."""
    try:
        custom_instructions = request.config.custom_instructions if request.config else None
        muxing_rules = request.config.muxing_rules if request.config else None

        workspace_row, mux_rules = await wscrud.add_workspace(
            request.name, custom_instructions, muxing_rules
        )
    except crud.WorkspaceNameAlreadyInUseError:
        raise HTTPException(status_code=409, detail="Workspace name already in use")
    except ValidationError:
        raise HTTPException(
            status_code=400,
            detail=(
                "Invalid workspace name. "
                "Please use only alphanumeric characters, hyphens, or underscores."
            ),
        )
    except crud.WorkspaceCrudError as e:
        raise HTTPException(status_code=400, detail=str(e))
    except Exception:
        raise HTTPException(status_code=500, detail="Internal server error")

    return v1_models.FullWorkspace(
        name=workspace_row.name,
        config=v1_models.WorkspaceConfig(
            custom_instructions=workspace_row.custom_instructions or "",
            muxing_rules=[mux_models.MuxRule.from_db_mux_rule(mux_rule) for mux_rule in mux_rules],
        ),
    )


@v1.put(
    "/workspaces/{workspace_name}",
    tags=["Workspaces"],
    generate_unique_id_function=uniq_name,
    status_code=201,
)
async def update_workspace(
    workspace_name: str,
    request: v1_models.FullWorkspace,
) -> v1_models.FullWorkspace:
    """Update a workspace."""
    try:
        custom_instructions = request.config.custom_instructions if request.config else None
        muxing_rules = request.config.muxing_rules if request.config else None

        workspace_row, mux_rules = await wscrud.update_workspace(
            workspace_name,
            request.name,
            custom_instructions,
            muxing_rules,
        )
    except crud.WorkspaceDoesNotExistError:
        raise HTTPException(status_code=404, detail="Workspace does not exist")
    except crud.WorkspaceNameAlreadyInUseError:
        raise HTTPException(status_code=409, detail="Workspace name already in use")
    except ValidationError:
        raise HTTPException(
            status_code=400,
            detail=(
                "Invalid workspace name. "
                "Please use only alphanumeric characters, hyphens, or underscores."
            ),
        )
    except crud.WorkspaceCrudError as e:
        raise HTTPException(status_code=400, detail=str(e))
    except Exception:
        raise HTTPException(status_code=500, detail="Internal server error")

    return v1_models.FullWorkspace(
        name=workspace_row.name,
        config=v1_models.WorkspaceConfig(
            custom_instructions=workspace_row.custom_instructions or "",
            muxing_rules=[mux_models.MuxRule.from_db_mux_rule(mux_rule) for mux_rule in mux_rules],
        ),
    )


@v1.delete(
    "/workspaces/{workspace_name}",
    tags=["Workspaces"],
    generate_unique_id_function=uniq_name,
)
async def delete_workspace(workspace_name: str):
    """Delete a workspace by name."""
    try:
        _ = await wscrud.soft_delete_workspace(workspace_name)
    except crud.WorkspaceDoesNotExistError:
        raise HTTPException(status_code=404, detail="Workspace does not exist")
    except crud.WorkspaceCrudError as e:
        raise HTTPException(status_code=400, detail=str(e))
    except Exception:
        raise HTTPException(status_code=500, detail="Internal server error")

    return Response(status_code=204)


@v1.get("/workspaces/archive", tags=["Workspaces"], generate_unique_id_function=uniq_name)
async def list_archived_workspaces() -> v1_models.ListWorkspacesResponse:
    """List all archived workspaces."""
    wslist = await wscrud.get_archived_workspaces()

    resp = v1_models.ListWorkspacesResponse.from_db_workspaces(wslist)

    return resp


@v1.post(
    "/workspaces/archive/{workspace_name}/recover",
    tags=["Workspaces"],
    generate_unique_id_function=uniq_name,
    status_code=204,
)
async def recover_workspace(workspace_name: str):
    """Recover an archived workspace by name."""
    try:
        _ = await wscrud.recover_workspace(workspace_name)
    except crud.WorkspaceDoesNotExistError:
        raise HTTPException(status_code=404, detail="Workspace does not exist")
    except crud.WorkspaceCrudError as e:
        raise HTTPException(status_code=400, detail=str(e))
    except Exception:
        raise HTTPException(status_code=500, detail="Internal server error")

    return Response(status_code=204)


@v1.delete(
    "/workspaces/archive/{workspace_name}",
    tags=["Workspaces"],
    generate_unique_id_function=uniq_name,
)
async def hard_delete_workspace(workspace_name: str):
    """Hard delete an archived workspace by name."""
    try:
        _ = await wscrud.hard_delete_workspace(workspace_name)
    except crud.WorkspaceDoesNotExistError:
        raise HTTPException(status_code=404, detail="Workspace does not exist")
    except crud.WorkspaceCrudError as e:
        raise HTTPException(status_code=400, detail=str(e))
    except Exception:
        raise HTTPException(status_code=500, detail="Internal server error")

    return Response(status_code=204)


@v1.get(
    "/workspaces/{workspace_name}/alerts",
    tags=["Workspaces"],
    generate_unique_id_function=uniq_name,
)
async def get_workspace_alerts(workspace_name: str) -> List[Optional[v1_models.AlertConversation]]:
    """Get alerts for a workspace."""
    try:
        ws = await wscrud.get_workspace_by_name(workspace_name)
    except crud.WorkspaceDoesNotExistError:
        raise HTTPException(status_code=404, detail="Workspace does not exist")
    except Exception:
        logger.exception("Error while getting workspace")
        raise HTTPException(status_code=500, detail="Internal server error")

    try:
        alerts = await dbreader.get_alerts_by_workspace(ws.id, AlertSeverity.CRITICAL.value)
        prompts_outputs = await dbreader.get_prompts_with_output(ws.id)
        return await v1_processing.parse_get_alert_conversation(alerts, prompts_outputs)
    except Exception:
        logger.exception("Error while getting alerts and messages")
        raise HTTPException(status_code=500, detail="Internal server error")


@v1.get(
    "/workspaces/{workspace_name}/alerts-summary",
    tags=["Workspaces"],
    generate_unique_id_function=uniq_name,
)
async def get_workspace_alerts_summary(workspace_name: str) -> v1_models.AlertSummary:
    """Get alert summary for a workspace."""
    try:
        ws = await wscrud.get_workspace_by_name(workspace_name)
    except crud.WorkspaceDoesNotExistError:
        raise HTTPException(status_code=404, detail="Workspace does not exist")
    except Exception:
        logger.exception("Error while getting workspace")
        raise HTTPException(status_code=500, detail="Internal server error")

    try:
        summary = await dbreader.get_alerts_summary_by_workspace(ws.id)
        return v1_models.AlertSummary(
            malicious_packages=summary["codegate_context_retriever_count"],
            pii=summary["codegate_pii_count"],
            secrets=summary["codegate_secrets_count"],
        )
    except Exception:
        logger.exception("Error while getting alerts summary")
        raise HTTPException(status_code=500, detail="Internal server error")


@v1.get(
    "/workspaces/{workspace_name}/messages",
    tags=["Workspaces"],
    generate_unique_id_function=uniq_name,
)
async def get_workspace_messages(workspace_name: str) -> List[v1_models.Conversation]:
    """Get messages for a workspace."""
    try:
        ws = await wscrud.get_workspace_by_name(workspace_name)
    except crud.WorkspaceDoesNotExistError:
        raise HTTPException(status_code=404, detail="Workspace does not exist")
    except Exception:
        logger.exception("Error while getting workspace")
        raise HTTPException(status_code=500, detail="Internal server error")

    try:
        prompts_with_output_alerts_usage = (
            await dbreader.get_prompts_with_output_alerts_usage_by_workspace_id(
                ws.id, AlertSeverity.CRITICAL.value
            )
        )
        conversations, _ = await v1_processing.parse_messages_in_conversations(
            prompts_with_output_alerts_usage
        )
        return conversations
    except Exception:
        logger.exception("Error while getting messages")
        raise HTTPException(status_code=500, detail="Internal server error")


@v1.get(
    "/workspaces/{workspace_name}/custom-instructions",
    tags=["Workspaces"],
    generate_unique_id_function=uniq_name,
)
async def get_workspace_custom_instructions(workspace_name: str) -> v1_models.CustomInstructions:
    """Get the custom instructions of a workspace."""
    try:
        ws = await wscrud.get_workspace_by_name(workspace_name)
    except crud.WorkspaceDoesNotExistError:
        raise HTTPException(status_code=404, detail="Workspace does not exist")
    except Exception:
        raise HTTPException(status_code=500, detail="Internal server error")

    if ws.custom_instructions is None:
        return v1_models.CustomInstructions(prompt="")

    return v1_models.CustomInstructions(prompt=ws.custom_instructions)


@v1.put(
    "/workspaces/{workspace_name}/custom-instructions",
    tags=["Workspaces"],
    generate_unique_id_function=uniq_name,
    status_code=204,
)
async def set_workspace_custom_instructions(
    workspace_name: str, request: v1_models.CustomInstructions
):
    try:
        # This already checks if the workspace exists
        await wscrud.update_workspace_custom_instructions(workspace_name, [request.prompt])
    except crud.WorkspaceDoesNotExistError:
        raise HTTPException(status_code=404, detail="Workspace does not exist")
    except Exception:
        raise HTTPException(status_code=500, detail="Internal server error")

    return Response(status_code=204)


@v1.delete(
    "/workspaces/{workspace_name}/custom-instructions",
    tags=["Workspaces"],
    generate_unique_id_function=uniq_name,
    status_code=204,
)
async def delete_workspace_custom_instructions(workspace_name: str):
    try:
        # This already checks if the workspace exists
        await wscrud.update_workspace_custom_instructions(workspace_name, [])
    except crud.WorkspaceDoesNotExistError:
        raise HTTPException(status_code=404, detail="Workspace does not exist")
    except Exception:
        raise HTTPException(status_code=500, detail="Internal server error")

    return Response(status_code=204)


@v1.get(
    "/workspaces/{workspace_name}/muxes",
    tags=["Workspaces", "Muxes"],
    generate_unique_id_function=uniq_name,
)
async def get_workspace_muxes(
    workspace_name: str,
) -> List[mux_models.MuxRule]:
    """Get the mux rules of a workspace.

    The list is ordered in order of priority. That is, the first rule in the list
    has the highest priority."""
    try:
        muxes = await wscrud.get_muxes(workspace_name)
    except crud.WorkspaceDoesNotExistError:
        raise HTTPException(status_code=404, detail="Workspace does not exist")
    except Exception:
        logger.exception("Error while getting workspace")
        raise HTTPException(status_code=500, detail="Internal server error")

    return muxes


@v1.put(
    "/workspaces/{workspace_name}/muxes",
    tags=["Workspaces", "Muxes"],
    generate_unique_id_function=uniq_name,
    status_code=204,
)
async def set_workspace_muxes(
    workspace_name: str,
    request: List[mux_models.MuxRule],
):
    """Set the mux rules of a workspace."""
    try:
        await wscrud.set_muxes(workspace_name, request)
    except crud.WorkspaceDoesNotExistError:
        raise HTTPException(status_code=404, detail="Workspace does not exist")
    except crud.WorkspaceCrudError as e:
        raise HTTPException(status_code=400, detail=str(e))
    except Exception:
        logger.exception("Error while setting muxes")
        raise HTTPException(status_code=500, detail="Internal server error")

    return Response(status_code=204)


@v1.get(
    "/workspaces/{workspace_name}",
    tags=["Workspaces"],
    generate_unique_id_function=uniq_name,
)
async def get_workspace_by_name(
    workspace_name: str,
) -> v1_models.FullWorkspace:
    """List workspaces by provider ID."""
    try:
        ws = await wscrud.get_workspace_by_name(workspace_name)
        muxes = await wscrud.get_muxes(workspace_name)

        return v1_models.FullWorkspace(
            name=ws.name,
            config=v1_models.WorkspaceConfig(
                custom_instructions=ws.custom_instructions or "",
                muxing_rules=muxes,
            ),
        )

    except crud.WorkspaceDoesNotExistError:
        raise HTTPException(status_code=404, detail="Workspace does not exist")
    except Exception as e:
        raise HTTPException(status_code=500, detail=str(e))


@v1.get("/alerts_notification", tags=["Dashboard"], generate_unique_id_function=uniq_name)
async def stream_sse():
    """
    Send alerts event
    """
    return StreamingResponse(v1_processing.generate_sse_events(), media_type="text/event-stream")


@v1.get("/version", tags=["Dashboard"], generate_unique_id_function=uniq_name)
def version_check():
    try:
        latest_version = v1_processing.fetch_latest_version()

        # normalize the versions as github will return them with a 'v' prefix
        current_version = __version__.lstrip("v")
        latest_version_stripped = latest_version.lstrip("v")

        is_latest: bool = latest_version_stripped == current_version

        return {
            "current_version": current_version,
            "latest_version": latest_version_stripped,
            "is_latest": is_latest,
            "error": None,
        }
    except requests.RequestException as e:
        logger.error(f"RequestException: {str(e)}")
        return {
            "current_version": __version__,
            "latest_version": "unknown",
            "is_latest": None,
            "error": "An error occurred while fetching the latest version",
        }
    except Exception as e:
        logger.error(f"Unexpected error: {str(e)}")
        return {
            "current_version": __version__,
            "latest_version": "unknown",
            "is_latest": None,
            "error": "An unexpected error occurred",
        }


@v1.get(
    "/workspaces/{workspace_name}/token-usage",
    tags=["Workspaces", "Token Usage"],
    generate_unique_id_function=uniq_name,
)
async def get_workspace_token_usage(workspace_name: str) -> v1_models.TokenUsageAggregate:
    """Get the token usage of a workspace."""

    try:
        ws = await wscrud.get_workspace_by_name(workspace_name)
    except crud.WorkspaceDoesNotExistError:
        raise HTTPException(status_code=404, detail="Workspace does not exist")
    except Exception:
        logger.exception("Error while getting workspace")
        raise HTTPException(status_code=500, detail="Internal server error")

    try:
        prompts_outputs = await dbreader.get_prompts_with_output(ws.id)
        ws_token_usage = await v1_processing.parse_workspace_token_usage(prompts_outputs)
        return ws_token_usage
    except Exception:
        logger.exception("Error while getting messages")
        raise HTTPException(status_code=500, detail="Internal server error")


@v1.get("/personas", tags=["Personas"], generate_unique_id_function=uniq_name)
async def list_personas() -> List[Persona]:
    """List all personas."""
    try:
        personas = await dbreader.get_all_personas()
        return personas
    except Exception:
        logger.exception("Error while getting personas")
        raise HTTPException(status_code=500, detail="Internal server error")


@v1.get("/personas/{persona_name}", tags=["Personas"], generate_unique_id_function=uniq_name)
async def get_persona(persona_name: str) -> Persona:
    """Get a persona by name."""
    try:
        persona = await dbreader.get_persona_by_name(persona_name)
        if not persona:
            raise HTTPException(status_code=404, detail=f"Persona {persona_name} not found")
        return persona
    except Exception as e:
        if isinstance(e, HTTPException):
            raise e
        logger.exception(f"Error while getting persona {persona_name}")
        raise HTTPException(status_code=500, detail="Internal server error")


@v1.post("/personas", tags=["Personas"], generate_unique_id_function=uniq_name, status_code=201)
async def create_persona(request: v1_models.PersonaRequest) -> Persona:
    """Create a new persona."""
    try:
        await persona_manager.add_persona(request.name, request.description)
        persona = await dbreader.get_persona_by_name(request.name)
        return persona
    except PersonaSimilarDescriptionError:
        logger.exception("Error while creating persona")
        raise HTTPException(status_code=409, detail="Persona has a similar description to another")
    except AlreadyExistsError:
        logger.exception("Error while creating persona")
        raise HTTPException(status_code=409, detail="Persona already exists")
    except Exception:
        logger.exception("Error while creating persona")
        raise HTTPException(status_code=500, detail="Internal server error")


@v1.put("/personas/{persona_name}", tags=["Personas"], generate_unique_id_function=uniq_name)
async def update_persona(persona_name: str, request: v1_models.PersonaUpdateRequest) -> Persona:
    """Update an existing persona."""
    try:
        await persona_manager.update_persona(
            persona_name, request.new_name, request.new_description
        )
        persona = await dbreader.get_persona_by_name(request.new_name)
        return persona
    except PersonaSimilarDescriptionError:
        logger.exception("Error while updating persona")
        raise HTTPException(status_code=409, detail="Persona has a similar description to another")
    except PersonaDoesNotExistError:
        logger.exception("Error while updating persona")
        raise HTTPException(status_code=404, detail="Persona does not exist")
    except AlreadyExistsError:
        logger.exception("Error while updating persona")
        raise HTTPException(status_code=409, detail="Persona already exists")
    except Exception:
        logger.exception("Error while updating persona")
        raise HTTPException(status_code=500, detail="Internal server error")


@v1.delete(
    "/personas/{persona_name}",
    tags=["Personas"],
    generate_unique_id_function=uniq_name,
    status_code=204,
)
async def delete_persona(persona_name: str):
    """Delete a persona."""
    try:
        await persona_manager.delete_persona(persona_name)
        return Response(status_code=204)
    except PersonaDoesNotExistError:
        logger.exception("Error while updating persona")
        raise HTTPException(status_code=404, detail="Persona does not exist")
    except Exception:
        logger.exception("Error while deleting persona")
        raise HTTPException(status_code=500, detail="Internal server error")<|MERGE_RESOLUTION|>--- conflicted
+++ resolved
@@ -12,16 +12,12 @@
 from codegate import __version__
 from codegate.api import v1_models, v1_processing
 from codegate.db.connection import AlreadyExistsError, DbReader
-<<<<<<< HEAD
-from codegate.db.models import AlertSeverity
-=======
-from codegate.db.models import AlertSeverity, Persona, WorkspaceWithModel
+from codegate.db.models import AlertSeverity, Persona
 from codegate.muxing.persona import (
     PersonaDoesNotExistError,
     PersonaManager,
     PersonaSimilarDescriptionError,
 )
->>>>>>> e763971c
 from codegate.providers import crud as provendcrud
 from codegate.workspaces import crud
 
