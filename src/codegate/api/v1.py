from typing import List, Optional
from uuid import UUID

import requests
import structlog
from fastapi import APIRouter, Depends, HTTPException, Response
from fastapi.responses import StreamingResponse
from fastapi.routing import APIRoute
from pydantic import BaseModel, ValidationError

import codegate.muxing.models as mux_models
from codegate import __version__
from codegate.api import v1_models, v1_processing
from codegate.db.connection import AlreadyExistsError, DbReader
<<<<<<< HEAD
from codegate.pipeline.base import AlertSeverity
=======
from codegate.db.models import AlertSeverity
>>>>>>> 1582c2a9
from codegate.providers import crud as provendcrud
from codegate.workspaces import crud

logger = structlog.get_logger("codegate")

v1 = APIRouter()
wscrud = crud.WorkspaceCrud()
pcrud = provendcrud.ProviderCrud()

# This is a singleton object
dbreader = DbReader()


def uniq_name(route: APIRoute):
    return f"v1_{route.name}"


class FilterByNameParams(BaseModel):
    name: Optional[str] = None


@v1.get("/provider-endpoints", tags=["Providers"], generate_unique_id_function=uniq_name)
async def list_provider_endpoints(
    filter_query: FilterByNameParams = Depends(),
) -> List[v1_models.ProviderEndpoint]:
    """List all provider endpoints."""
    if filter_query.name is None:
        try:
            return await pcrud.list_endpoints()
        except Exception:
            raise HTTPException(status_code=500, detail="Internal server error")

    try:
        provend = await pcrud.get_endpoint_by_name(filter_query.name)
    except Exception:
        raise HTTPException(status_code=500, detail="Internal server error")

    if provend is None:
        raise HTTPException(status_code=404, detail="Provider endpoint not found")
    return [provend]


# This needs to be above /provider-endpoints/{provider_id} to avoid conflict
@v1.get(
    "/provider-endpoints/models",
    tags=["Providers"],
    generate_unique_id_function=uniq_name,
)
async def list_all_models_for_all_providers() -> List[v1_models.ModelByProvider]:
    """List all models for all providers."""
    try:
        return await pcrud.get_all_models()
    except Exception:
        raise HTTPException(status_code=500, detail="Internal server error")


@v1.get(
    "/provider-endpoints/{provider_id}/models",
    tags=["Providers"],
    generate_unique_id_function=uniq_name,
)
async def list_models_by_provider(
    provider_id: UUID,
) -> List[v1_models.ModelByProvider]:
    """List models by provider."""

    try:
        return await pcrud.models_by_provider(provider_id)
    except provendcrud.ProviderNotFoundError:
        raise HTTPException(status_code=404, detail="Provider not found")
    except Exception as e:
        raise HTTPException(status_code=500, detail=str(e))


@v1.get(
    "/provider-endpoints/{provider_id}", tags=["Providers"], generate_unique_id_function=uniq_name
)
async def get_provider_endpoint(
    provider_id: UUID,
) -> v1_models.ProviderEndpoint:
    """Get a provider endpoint by ID."""
    try:
        provend = await pcrud.get_endpoint_by_id(provider_id)
    except Exception:
        raise HTTPException(status_code=500, detail="Internal server error")

    if provend is None:
        raise HTTPException(status_code=404, detail="Provider endpoint not found")
    return provend


@v1.post(
    "/provider-endpoints",
    tags=["Providers"],
    generate_unique_id_function=uniq_name,
    status_code=201,
)
async def add_provider_endpoint(
    request: v1_models.AddProviderEndpointRequest,
) -> v1_models.ProviderEndpoint:
    """Add a provider endpoint."""
    try:
        provend = await pcrud.add_endpoint(request)
    except AlreadyExistsError:
        raise HTTPException(status_code=409, detail="Provider endpoint already exists")
    except ValueError as e:
        raise HTTPException(
            status_code=400,
            detail=str(e),
        )
    except provendcrud.ProviderModelsNotFoundError:
        raise HTTPException(status_code=401, detail="Provider models could not be found")
    except provendcrud.ProviderInvalidAuthConfigError:
        raise HTTPException(status_code=400, detail="Invalid auth configuration")
    except ValidationError as e:
        # TODO: This should be more specific
        raise HTTPException(
            status_code=400,
            detail=str(e),
        )
    except Exception:
        logger.exception("Error while adding provider endpoint")
        raise HTTPException(status_code=500, detail="Internal server error")

    return provend


@v1.put(
    "/provider-endpoints/{provider_id}/auth-material",
    tags=["Providers"],
    generate_unique_id_function=uniq_name,
    status_code=204,
)
async def configure_auth_material(
    provider_id: UUID,
    request: v1_models.ConfigureAuthMaterial,
):
    """Configure auth material for a provider."""
    try:
        await pcrud.configure_auth_material(provider_id, request)
    except provendcrud.ProviderNotFoundError:
        raise HTTPException(status_code=404, detail="Provider endpoint not found")
    except provendcrud.ProviderModelsNotFoundError:
        raise HTTPException(status_code=401, detail="Provider models could not be found")
    except provendcrud.ProviderInvalidAuthConfigError:
        raise HTTPException(status_code=400, detail="Invalid auth configuration")
    except Exception:
        raise HTTPException(status_code=500, detail="Internal server error")

    return Response(status_code=204)


@v1.put(
    "/provider-endpoints/{provider_id}", tags=["Providers"], generate_unique_id_function=uniq_name
)
async def update_provider_endpoint(
    provider_id: UUID,
    request: v1_models.ProviderEndpoint,
) -> v1_models.ProviderEndpoint:
    """Update a provider endpoint by ID."""
    try:
        request.id = str(provider_id)
        provend = await pcrud.update_endpoint(request)
    except provendcrud.ProviderNotFoundError:
        raise HTTPException(status_code=404, detail="Provider endpoint not found")
    except ValueError as e:
        raise HTTPException(status_code=400, detail=str(e))
    except ValidationError as e:
        # TODO: This should be more specific
        raise HTTPException(
            status_code=400,
            detail=str(e),
        )
    except Exception as e:
        raise HTTPException(status_code=500, detail=str(e))

    return provend


@v1.delete(
    "/provider-endpoints/{provider_id}", tags=["Providers"], generate_unique_id_function=uniq_name
)
async def delete_provider_endpoint(
    provider_id: UUID,
):
    """Delete a provider endpoint by id."""
    try:
        await pcrud.delete_endpoint(provider_id)
    except provendcrud.ProviderNotFoundError:
        raise HTTPException(status_code=404, detail="Provider endpoint not found")
    except Exception:
        raise HTTPException(status_code=500, detail="Internal server error")
    return Response(status_code=204)


@v1.get("/workspaces", tags=["Workspaces"], generate_unique_id_function=uniq_name)
async def list_workspaces() -> v1_models.ListWorkspacesResponse:
    """List all workspaces."""
    wslist = await wscrud.get_workspaces()

    resp = v1_models.ListWorkspacesResponse.from_db_workspaces_with_sessioninfo(wslist)

    return resp


@v1.get("/workspaces/active", tags=["Workspaces"], generate_unique_id_function=uniq_name)
async def list_active_workspaces() -> v1_models.ListActiveWorkspacesResponse:
    """List all active workspaces.

    In it's current form, this function will only return one workspace. That is,
    the globally active workspace."""
    activews = await wscrud.get_active_workspace()

    resp = v1_models.ListActiveWorkspacesResponse.from_db_workspaces(activews)

    return resp


@v1.post("/workspaces/active", tags=["Workspaces"], generate_unique_id_function=uniq_name)
async def activate_workspace(request: v1_models.ActivateWorkspaceRequest, status_code=204):
    """Activate a workspace by name."""
    try:
        await wscrud.activate_workspace(request.name)
    except crud.WorkspaceAlreadyActiveError:
        raise HTTPException(status_code=409, detail="Workspace already active")
    except crud.WorkspaceDoesNotExistError:
        raise HTTPException(status_code=404, detail="Workspace does not exist")
    except Exception:
        raise HTTPException(status_code=500, detail="Internal server error")

    return Response(status_code=204)


@v1.post("/workspaces", tags=["Workspaces"], generate_unique_id_function=uniq_name, status_code=201)
async def create_workspace(
    request: v1_models.CreateOrRenameWorkspaceRequest,
) -> v1_models.Workspace:
    """Create a new workspace."""
    if request.rename_to is not None:
        return await rename_workspace(request)
    return await create_new_workspace(request)


async def create_new_workspace(
    request: v1_models.CreateOrRenameWorkspaceRequest,
) -> v1_models.Workspace:
    # Input validation is done in the model
    try:
        _ = await wscrud.add_workspace(request.name)
    except AlreadyExistsError:
        raise HTTPException(status_code=409, detail="Workspace already exists")
    except ValidationError:
        raise HTTPException(
            status_code=400,
            detail=(
                "Invalid workspace name. "
                "Please use only alphanumeric characters, hyphens, or underscores."
            ),
        )
    except crud.WorkspaceCrudError as e:
        raise HTTPException(status_code=400, detail=str(e))
    except Exception:
        raise HTTPException(status_code=500, detail="Internal server error")

    return v1_models.Workspace(name=request.name, is_active=False)


async def rename_workspace(
    request: v1_models.CreateOrRenameWorkspaceRequest,
) -> v1_models.Workspace:
    try:
        _ = await wscrud.rename_workspace(request.name, request.rename_to)
    except crud.WorkspaceDoesNotExistError:
        raise HTTPException(status_code=404, detail="Workspace does not exist")
    except AlreadyExistsError:
        raise HTTPException(status_code=409, detail="Workspace already exists")
    except ValidationError:
        raise HTTPException(
            status_code=400,
            detail=(
                "Invalid workspace name. "
                "Please use only alphanumeric characters, hyphens, or underscores."
            ),
        )
    except crud.WorkspaceCrudError as e:
        raise HTTPException(status_code=400, detail=str(e))
    except Exception:
        raise HTTPException(status_code=500, detail="Internal server error")

    return v1_models.Workspace(name=request.rename_to, is_active=False)


@v1.delete(
    "/workspaces/{workspace_name}",
    tags=["Workspaces"],
    generate_unique_id_function=uniq_name,
)
async def delete_workspace(workspace_name: str):
    """Delete a workspace by name."""
    try:
        _ = await wscrud.soft_delete_workspace(workspace_name)
    except crud.WorkspaceDoesNotExistError:
        raise HTTPException(status_code=404, detail="Workspace does not exist")
    except crud.WorkspaceCrudError as e:
        raise HTTPException(status_code=400, detail=str(e))
    except Exception:
        raise HTTPException(status_code=500, detail="Internal server error")

    return Response(status_code=204)


@v1.get("/workspaces/archive", tags=["Workspaces"], generate_unique_id_function=uniq_name)
async def list_archived_workspaces() -> v1_models.ListWorkspacesResponse:
    """List all archived workspaces."""
    wslist = await wscrud.get_archived_workspaces()

    resp = v1_models.ListWorkspacesResponse.from_db_workspaces(wslist)

    return resp


@v1.post(
    "/workspaces/archive/{workspace_name}/recover",
    tags=["Workspaces"],
    generate_unique_id_function=uniq_name,
    status_code=204,
)
async def recover_workspace(workspace_name: str):
    """Recover an archived workspace by name."""
    try:
        _ = await wscrud.recover_workspace(workspace_name)
    except crud.WorkspaceDoesNotExistError:
        raise HTTPException(status_code=404, detail="Workspace does not exist")
    except crud.WorkspaceCrudError as e:
        raise HTTPException(status_code=400, detail=str(e))
    except Exception:
        raise HTTPException(status_code=500, detail="Internal server error")

    return Response(status_code=204)


@v1.delete(
    "/workspaces/archive/{workspace_name}",
    tags=["Workspaces"],
    generate_unique_id_function=uniq_name,
)
async def hard_delete_workspace(workspace_name: str):
    """Hard delete an archived workspace by name."""
    try:
        _ = await wscrud.hard_delete_workspace(workspace_name)
    except crud.WorkspaceDoesNotExistError:
        raise HTTPException(status_code=404, detail="Workspace does not exist")
    except crud.WorkspaceCrudError as e:
        raise HTTPException(status_code=400, detail=str(e))
    except Exception:
        raise HTTPException(status_code=500, detail="Internal server error")

    return Response(status_code=204)


@v1.get(
    "/workspaces/{workspace_name}/alerts",
    tags=["Workspaces"],
    generate_unique_id_function=uniq_name,
)
async def get_workspace_alerts(workspace_name: str) -> List[Optional[v1_models.AlertConversation]]:
    """Get alerts for a workspace."""
    try:
        ws = await wscrud.get_workspace_by_name(workspace_name)
    except crud.WorkspaceDoesNotExistError:
        raise HTTPException(status_code=404, detail="Workspace does not exist")
    except Exception:
        logger.exception("Error while getting workspace")
        raise HTTPException(status_code=500, detail="Internal server error")

    try:
        alerts = await dbreader.get_alerts_by_workspace(ws.id, AlertSeverity.CRITICAL.value)
        prompts_outputs = await dbreader.get_prompts_with_output(ws.id)
        return await v1_processing.parse_get_alert_conversation(alerts, prompts_outputs)
    except Exception:
        logger.exception("Error while getting alerts and messages")
        raise HTTPException(status_code=500, detail="Internal server error")


@v1.get(
    "/workspaces/{workspace_name}/messages",
    tags=["Workspaces"],
    generate_unique_id_function=uniq_name,
)
async def get_workspace_messages(workspace_name: str) -> List[v1_models.Conversation]:
    """Get messages for a workspace."""
    try:
        ws = await wscrud.get_workspace_by_name(workspace_name)
    except crud.WorkspaceDoesNotExistError:
        raise HTTPException(status_code=404, detail="Workspace does not exist")
    except Exception:
        logger.exception("Error while getting workspace")
        raise HTTPException(status_code=500, detail="Internal server error")

    try:
        prompts_with_output_alerts_usage = (
            await dbreader.get_prompts_with_output_alerts_usage_by_workspace_id(ws.id)
        )
        conversations, _ = await v1_processing.parse_messages_in_conversations(
            prompts_with_output_alerts_usage
        )
        return conversations
    except Exception:
        logger.exception("Error while getting messages")
        raise HTTPException(status_code=500, detail="Internal server error")


@v1.get(
    "/workspaces/{workspace_name}/custom-instructions",
    tags=["Workspaces"],
    generate_unique_id_function=uniq_name,
)
async def get_workspace_custom_instructions(workspace_name: str) -> v1_models.CustomInstructions:
    """Get the custom instructions of a workspace."""
    try:
        ws = await wscrud.get_workspace_by_name(workspace_name)
    except crud.WorkspaceDoesNotExistError:
        raise HTTPException(status_code=404, detail="Workspace does not exist")
    except Exception:
        raise HTTPException(status_code=500, detail="Internal server error")

    if ws.custom_instructions is None:
        return v1_models.CustomInstructions(prompt="")

    return v1_models.CustomInstructions(prompt=ws.custom_instructions)


@v1.put(
    "/workspaces/{workspace_name}/custom-instructions",
    tags=["Workspaces"],
    generate_unique_id_function=uniq_name,
    status_code=204,
)
async def set_workspace_custom_instructions(
    workspace_name: str, request: v1_models.CustomInstructions
):
    try:
        # This already checks if the workspace exists
        await wscrud.update_workspace_custom_instructions(workspace_name, [request.prompt])
    except crud.WorkspaceDoesNotExistError:
        raise HTTPException(status_code=404, detail="Workspace does not exist")
    except Exception:
        raise HTTPException(status_code=500, detail="Internal server error")

    return Response(status_code=204)


@v1.delete(
    "/workspaces/{workspace_name}/custom-instructions",
    tags=["Workspaces"],
    generate_unique_id_function=uniq_name,
    status_code=204,
)
async def delete_workspace_custom_instructions(workspace_name: str):
    try:
        # This already checks if the workspace exists
        await wscrud.update_workspace_custom_instructions(workspace_name, [])
    except crud.WorkspaceDoesNotExistError:
        raise HTTPException(status_code=404, detail="Workspace does not exist")
    except Exception:
        raise HTTPException(status_code=500, detail="Internal server error")

    return Response(status_code=204)


@v1.get(
    "/workspaces/{workspace_name}/muxes",
    tags=["Workspaces", "Muxes"],
    generate_unique_id_function=uniq_name,
)
async def get_workspace_muxes(
    workspace_name: str,
) -> List[mux_models.MuxRule]:
    """Get the mux rules of a workspace.

    The list is ordered in order of priority. That is, the first rule in the list
    has the highest priority."""
    try:
        muxes = await wscrud.get_muxes(workspace_name)
    except crud.WorkspaceDoesNotExistError:
        raise HTTPException(status_code=404, detail="Workspace does not exist")
    except Exception:
        logger.exception("Error while getting workspace")
        raise HTTPException(status_code=500, detail="Internal server error")

    return muxes


@v1.put(
    "/workspaces/{workspace_name}/muxes",
    tags=["Workspaces", "Muxes"],
    generate_unique_id_function=uniq_name,
    status_code=204,
)
async def set_workspace_muxes(
    workspace_name: str,
    request: List[mux_models.MuxRule],
):
    """Set the mux rules of a workspace."""
    try:
        await wscrud.set_muxes(workspace_name, request)
    except crud.WorkspaceDoesNotExistError:
        raise HTTPException(status_code=404, detail="Workspace does not exist")
    except crud.WorkspaceCrudError as e:
        raise HTTPException(status_code=400, detail=str(e))
    except Exception:
        logger.exception("Error while setting muxes")
        raise HTTPException(status_code=500, detail="Internal server error")

    return Response(status_code=204)


@v1.get("/alerts_notification", tags=["Dashboard"], generate_unique_id_function=uniq_name)
async def stream_sse():
    """
    Send alerts event
    """
    return StreamingResponse(v1_processing.generate_sse_events(), media_type="text/event-stream")


@v1.get("/version", tags=["Dashboard"], generate_unique_id_function=uniq_name)
def version_check():
    try:
        latest_version = v1_processing.fetch_latest_version()

        # normalize the versions as github will return them with a 'v' prefix
        current_version = __version__.lstrip("v")
        latest_version_stripped = latest_version.lstrip("v")

        is_latest: bool = latest_version_stripped == current_version

        return {
            "current_version": current_version,
            "latest_version": latest_version_stripped,
            "is_latest": is_latest,
            "error": None,
        }
    except requests.RequestException as e:
        logger.error(f"RequestException: {str(e)}")
        return {
            "current_version": __version__,
            "latest_version": "unknown",
            "is_latest": None,
            "error": "An error occurred while fetching the latest version",
        }
    except Exception as e:
        logger.error(f"Unexpected error: {str(e)}")
        return {
            "current_version": __version__,
            "latest_version": "unknown",
            "is_latest": None,
            "error": "An unexpected error occurred",
        }


@v1.get(
    "/workspaces/{workspace_name}/token-usage",
    tags=["Workspaces", "Token Usage"],
    generate_unique_id_function=uniq_name,
)
async def get_workspace_token_usage(workspace_name: str) -> v1_models.TokenUsageAggregate:
    """Get the token usage of a workspace."""

    try:
        ws = await wscrud.get_workspace_by_name(workspace_name)
    except crud.WorkspaceDoesNotExistError:
        raise HTTPException(status_code=404, detail="Workspace does not exist")
    except Exception:
        logger.exception("Error while getting workspace")
        raise HTTPException(status_code=500, detail="Internal server error")

    try:
        prompts_outputs = await dbreader.get_prompts_with_output(ws.id)
        ws_token_usage = await v1_processing.parse_workspace_token_usage(prompts_outputs)
        return ws_token_usage
    except Exception:
        logger.exception("Error while getting messages")
        raise HTTPException(status_code=500, detail="Internal server error")<|MERGE_RESOLUTION|>--- conflicted
+++ resolved
@@ -12,11 +12,7 @@
 from codegate import __version__
 from codegate.api import v1_models, v1_processing
 from codegate.db.connection import AlreadyExistsError, DbReader
-<<<<<<< HEAD
-from codegate.pipeline.base import AlertSeverity
-=======
 from codegate.db.models import AlertSeverity
->>>>>>> 1582c2a9
 from codegate.providers import crud as provendcrud
 from codegate.workspaces import crud
 
