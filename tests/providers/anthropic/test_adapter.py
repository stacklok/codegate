from typing import List, Union

import pytest
from litellm import ModelResponse
from litellm.adapters.anthropic_adapter import AnthropicStreamWrapper
from litellm.types.llms.anthropic import (
    ContentBlockDelta,
    ContentBlockStart,
    ContentTextBlockDelta,
    MessageChunk,
    MessageStartBlock,
)
from litellm.types.utils import Delta, StreamingChoices

from codegate.providers.anthropic.adapter import AnthropicInputNormalizer, AnthropicOutputNormalizer


@pytest.fixture
def input_normalizer():
    return AnthropicInputNormalizer()


def test_normalize_anthropic_input(input_normalizer):
    # Test input data
    completion_request = {
        "model": "claude-3-haiku-20240307",
        "system": "You are an expert code reviewer",
        "max_tokens": 1024,
        "stream": True,
        "messages": [
            {
                "role": "user",
                "content": [{"type": "text", "text": "Review this code"}],
            }
        ],
    }
    expected = {
        "max_tokens": 1024,
<<<<<<< HEAD
        "messages": [{"content": [{"text": "Review this code", "type": "text"}], "role": "user"}],
=======
        "messages": [
            {"content": "You are an expert code reviewer", "role": "system"},
            {"content": [{"text": "Review this code", "type": "text"}], "role": "user"},
        ],
>>>>>>> 189aee90
        "model": "claude-3-haiku-20240307",
        "stream": True,
    }

    # Get translation
    result = input_normalizer.normalize(completion_request)
    assert result == expected


@pytest.fixture
def output_normalizer():
    return AnthropicOutputNormalizer()


@pytest.mark.asyncio
async def test_normalize_anthropic_output_stream(output_normalizer):
    # Test stream data
    async def mock_stream():
        messages = [
            ModelResponse(
                id="test_id_1",
                choices=[
                    StreamingChoices(
                        finish_reason=None,
                        index=0,
                        delta=Delta(content="Hello", role="assistant"),
                    ),
                ],
                model="claude-3-haiku-20240307",
            ),
            ModelResponse(
                id="test_id_2",
                choices=[
                    StreamingChoices(
                        finish_reason=None,
                        index=0,
                        delta=Delta(content="world", role="assistant"),
                    ),
                ],
                model="claude-3-haiku-20240307",
            ),
            ModelResponse(
                id="test_id_2",
                choices=[
                    StreamingChoices(
                        finish_reason=None,
                        index=0,
                        delta=Delta(content="!", role="assistant"),
                    ),
                ],
                model="claude-3-haiku-20240307",
            ),
        ]
        for msg in messages:
            yield msg

    expected: List[Union[MessageStartBlock, ContentBlockStart, ContentBlockDelta]] = [
        MessageStartBlock(
            type="message_start",
            message=MessageChunk(
                id="msg_1nZdL29xx5MUA1yADyHTEsnR8uuvGzszyY",
                type="message",
                role="assistant",
                content=[],
                # litellm makes up a message start block with hardcoded values
                model="claude-3-5-sonnet-20240620",
                stop_reason=None,
                stop_sequence=None,
                usage={"input_tokens": 25, "output_tokens": 1},
            ),
        ),
        ContentBlockStart(
            type="content_block_start",
            index=0,
            content_block={"type": "text", "text": ""},
        ),
        ContentBlockDelta(
            type="content_block_delta",
            index=0,
            delta=ContentTextBlockDelta(type="text_delta", text="Hello"),
        ),
        ContentBlockDelta(
            type="content_block_delta",
            index=0,
            delta=ContentTextBlockDelta(type="text_delta", text="world"),
        ),
        ContentBlockDelta(
            type="content_block_delta",
            index=0,
            delta=ContentTextBlockDelta(type="text_delta", text="!"),
        ),
        # litellm doesn't seem to have a type for message stop
        dict(type="message_stop"),
    ]

    stream = output_normalizer.denormalize_streaming(mock_stream())
    assert isinstance(stream, AnthropicStreamWrapper)

    # just so that we can zip over the expected chunks
    stream_list = [chunk async for chunk in stream]
    # Verify we got all chunks
    assert len(stream_list) == 6

    for chunk, expected_chunk in zip(stream_list, expected):
        assert chunk == expected_chunk<|MERGE_RESOLUTION|>--- conflicted
+++ resolved
@@ -36,14 +36,10 @@
     }
     expected = {
         "max_tokens": 1024,
-<<<<<<< HEAD
-        "messages": [{"content": [{"text": "Review this code", "type": "text"}], "role": "user"}],
-=======
         "messages": [
             {"content": "You are an expert code reviewer", "role": "system"},
             {"content": [{"text": "Review this code", "type": "text"}], "role": "user"},
         ],
->>>>>>> 189aee90
         "model": "claude-3-haiku-20240307",
         "stream": True,
     }
