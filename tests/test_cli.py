--- conflicted
+++ resolved
@@ -1,886 +1,150 @@
-"""Tests for the CLI module."""
+"""Tests for the server module."""
 
-from pathlib import Path
-from typing import Any, Generator
-from unittest.mock import AsyncMock, MagicMock, patch
+from unittest.mock import MagicMock, patch
 
 import pytest
-from click.testing import CliRunner
-from uvicorn.config import Config as UvicornConfig
+from fastapi.middleware.cors import CORSMiddleware
+from fastapi.testclient import TestClient
+from httpx import AsyncClient
 
-from codegate.cli import UvicornServer, cli
+from codegate import __version__
+from codegate.pipeline.secrets.manager import SecretsManager
+from codegate.providers.registry import ProviderRegistry
+from codegate.server import init_app
 
 
 @pytest.fixture
-def cli_runner() -> CliRunner:
-    """Create a Click CLI test runner."""
-    return CliRunner()
+def mock_secrets_manager():
+    """Create a mock secrets manager."""
+    return MagicMock(spec=SecretsManager)
 
 
 @pytest.fixture
-def mock_logging() -> Generator[MagicMock, None, None]:
-    """Mock the logging function."""
-    with patch("codegate.cli.structlog.get_logger") as mock:
-        logger_instance = MagicMock()
-        # Set up info method to properly capture extra parameters
-        logger_instance.info = MagicMock(return_value=None)
-        mock.return_value = logger_instance
-        yield mock
+def mock_provider_registry():
+    """Create a mock provider registry."""
+    return MagicMock(spec=ProviderRegistry)
 
 
 @pytest.fixture
-def mock_setup_logging() -> Generator[MagicMock, None, None]:
-    """Mock the setup_logging function."""
-    with patch("codegate.codegate_logging.setup_logging") as mock:
-        yield mock
+def test_client() -> TestClient:
+    """Create a test client for the FastAPI application."""
+    app = init_app()
+    return TestClient(app)
 
 
-@pytest.fixture
-def temp_config_file(tmp_path: Path) -> Path:
-    """Create a temporary config file."""
-    config_file = tmp_path / "config.yaml"
-    config_file.write_text(
-        """
-port: 8989
-host: localhost
-log_level: DEBUG
-log_format: JSON
-certs_dir: "./test-certs"
-ca_cert: "test-ca.crt"
-ca_key: "test-ca.key"
-server_cert: "test-server.crt"
-server_key: "test-server.key"
-"""
-    )
-    return config_file
+def test_app_initialization() -> None:
+    """Test that the FastAPI application initializes correctly."""
+    app = init_app()
+    assert app is not None
+    assert app.title == "CodeGate"
+    assert app.version == __version__
 
 
-@pytest.fixture
-def mock_uvicorn_server() -> AsyncMock:
-    """Create a mock Uvicorn server."""
-    config = UvicornConfig(app=MagicMock(), host="localhost", port=8989)
-    mock_server = AsyncMock(spec=UvicornServer)
-    mock_server.config = config
-    mock_server._startup_complete = asyncio.Event()
-    mock_server._shutdown_event = asyncio.Event()
-
-    # Implement the serve method to match actual implementation
-    async def mock_serve():
-        loop = asyncio.get_running_loop()
-        # Add signal handlers
-        loop.add_signal_handler(signal.SIGTERM, lambda: asyncio.create_task(mock_server.cleanup()))
-        loop.add_signal_handler(signal.SIGINT, lambda: asyncio.create_task(mock_server.cleanup()))
-        mock_server._startup_complete.set()
-        # Return immediately for testing
-        return
-
-    # Implement the cleanup method to match actual implementation
-    async def mock_cleanup():
-        mock_server._shutdown_event.set()
-
-    mock_server.serve = AsyncMock(side_effect=mock_serve)
-    mock_server.cleanup = AsyncMock(side_effect=mock_cleanup)
-    mock_server.wait_startup_complete = AsyncMock(
-        side_effect=lambda: mock_server._startup_complete.wait()
-    )
-    return mock_server
+def test_cors_middleware() -> None:
+    """Test that CORS middleware is properly configured."""
+    app = init_app()
+    cors_middleware = None
+    for middleware in app.user_middleware:
+        if isinstance(middleware.cls, type) and issubclass(middleware.cls, CORSMiddleware):
+            cors_middleware = middleware
+            break
+    assert cors_middleware is not None
+    assert cors_middleware.kwargs.get("allow_origins") == ["*"]
+    assert cors_middleware.kwargs.get("allow_credentials") is True
+    assert cors_middleware.kwargs.get("allow_methods") == ["*"]
+    assert cors_middleware.kwargs.get("allow_headers") == ["*"]
 
 
-def test_cli_version(cli_runner: CliRunner) -> None:
-    """Test CLI version command."""
-    result = cli_runner.invoke(cli, ["--version"])
-    assert result.exit_code == 0
+def test_health_check(test_client: TestClient) -> None:
+    """Test the health check endpoint."""
+    response = test_client.get("/health")
+    assert response.status_code == 200
+    assert response.json() == {"status": "healthy"}
 
 
-<<<<<<< HEAD
-@pytest.mark.asyncio
-async def test_uvicorn_server_serve(mock_uvicorn_server: AsyncMock) -> None:
-    """Test UvicornServer serve method."""
-    # Start server in background task
-    server_task = asyncio.create_task(mock_uvicorn_server.serve())
+@patch("codegate.server.ProviderRegistry")
+@patch("codegate.server.SecretsManager")
+def test_provider_registration(mock_secrets_mgr, mock_registry) -> None:
+    """Test that all providers are registered correctly."""
+    init_app()
 
-    # Wait for startup to complete
-    await mock_uvicorn_server.wait_startup_complete()
+    # Verify SecretsManager was initialized
+    mock_secrets_mgr.assert_called_once()
 
-    # Verify server started
-    assert mock_uvicorn_server.serve.called
+    # Verify ProviderRegistry was initialized with the app
+    mock_registry.assert_called_once()
 
-    # Cleanup
-    await mock_uvicorn_server.cleanup()
-    await server_task
+    # Verify all providers were registered
+    registry_instance = mock_registry.return_value
+    assert (
+        registry_instance.add_provider.call_count == 5
+    )  # openai, anthropic, llamacpp, vllm, ollama
+
+    # Verify specific providers were registered
+    provider_names = [call.args[0] for call in registry_instance.add_provider.call_args_list]
+    assert "openai" in provider_names
+    assert "anthropic" in provider_names
+    assert "llamacpp" in provider_names
+    assert "vllm" in provider_names
+    assert "ollama" in provider_names
+
+
+@patch("codegate.server.CodegateSignatures")
+def test_signatures_initialization(mock_signatures) -> None:
+    """Test that signatures are initialized correctly."""
+    init_app()
+    mock_signatures.initialize.assert_called_once_with("signatures.yaml")
+
+
+def test_pipeline_initialization() -> None:
+    """Test that pipelines are initialized correctly."""
+    app = init_app()
+
+    # Access the provider registry to check pipeline configuration
+    registry = next((route for route in app.routes if hasattr(route, "registry")), None)
+
+    if registry:
+        for provider in registry.registry.values():
+            # Verify each provider has the required pipelines
+            assert hasattr(provider, "pipeline_processor")
+            assert hasattr(provider, "fim_pipeline_processor")
+            assert hasattr(provider, "output_pipeline_processor")
+
+
+def test_dashboard_routes() -> None:
+    """Test that dashboard routes are included."""
+    app = init_app()
+    routes = [route.path for route in app.routes]
+
+    # Verify dashboard endpoints are included
+    dashboard_routes = [route for route in routes if route.startswith("/dashboard")]
+    assert len(dashboard_routes) > 0
+
+
+def test_system_routes() -> None:
+    """Test that system routes are included."""
+    app = init_app()
+    routes = [route.path for route in app.routes]
+
+    # Verify system endpoints are included
+    assert "/health" in routes
 
 
 @pytest.mark.asyncio
-async def test_uvicorn_server_cleanup(mock_uvicorn_server: AsyncMock) -> None:
-    """Test UvicornServer cleanup method."""
-    # Start server
-    server_task = asyncio.create_task(mock_uvicorn_server.serve())
-    await mock_uvicorn_server.wait_startup_complete()
-
-    # Trigger cleanup
-    await mock_uvicorn_server.cleanup()
-
-    # Verify shutdown was called
-    assert mock_uvicorn_server.cleanup.called
-    assert mock_uvicorn_server._shutdown_event.is_set()
-
-    await server_task
+async def test_async_health_check() -> None:
+    """Test the health check endpoint with async client."""
+    app = init_app()
+    async with AsyncClient(app=app, base_url="http://test") as ac:
+        response = await ac.get("/health")
+        assert response.status_code == 200
+        assert response.json() == {"status": "healthy"}
 
 
-@pytest.mark.asyncio
-async def test_uvicorn_server_signal_handling(mock_uvicorn_server: AsyncMock) -> None:
-    """Test signal handling in UvicornServer."""
-    # Create a real event loop for signal handling
-    loop = asyncio.get_running_loop()
+def test_error_handling(test_client: TestClient) -> None:
+    """Test error handling for non-existent endpoints."""
+    response = test_client.get("/nonexistent")
+    assert response.status_code == 404
 
-    # Start server
-    server_task = asyncio.create_task(mock_uvicorn_server.serve())
-    await mock_uvicorn_server.wait_startup_complete()
-
-    # Verify signal handlers were added
-    handlers = []
-
-    def mock_add_handler(sig, callback):
-        handlers.append((sig, callback))
-
-    with patch.object(loop, "add_signal_handler", side_effect=mock_add_handler):
-        # Re-run serve to trigger signal handler setup
-        await mock_uvicorn_server.serve()
-
-        # Verify handlers were added
-        assert len(handlers) == 2
-        assert any(sig == signal.SIGTERM for sig, _ in handlers)
-        assert any(sig == signal.SIGINT for sig, _ in handlers)
-
-    # Cleanup
-    await mock_uvicorn_server.cleanup()
-    await server_task
-=======
-# @pytest.mark.asyncio
-# async def test_uvicorn_server_serve(mock_uvicorn_server: UvicornServer) -> None:
-#    """Test UvicornServer serve method."""
-#    # Start server in background task
-#    server_task = asyncio.create_task(mock_uvicorn_server.serve())
-#
-#    # Wait for startup to complete
-#    await mock_uvicorn_server.wait_startup_complete()
-#
-#    # Verify server started
-#    assert mock_uvicorn_server.server.serve.called
-#
-#    # Cleanup
-#    await mock_uvicorn_server.cleanup()
-#    await server_task
-
-
-# @pytest.mark.asyncio
-# async def test_uvicorn_server_cleanup(mock_uvicorn_server: UvicornServer) -> None:
-#    """Test UvicornServer cleanup method."""
-#    # Start server
-#    server_task = asyncio.create_task(mock_uvicorn_server.serve())
-#    await mock_uvicorn_server.wait_startup_complete()
-#
-#    # Trigger cleanup
-#    await mock_uvicorn_server.cleanup()
-#
-#    # Verify shutdown was called
-#    assert mock_uvicorn_server.server.shutdown.called
-#    assert mock_uvicorn_server._shutdown_event.is_set()
-#
-#    await server_task
-
-
-# @pytest.mark.asyncio
-# async def test_uvicorn_server_signal_handling(mock_uvicorn_server: UvicornServer) -> None:
-#    """Test signal handling in UvicornServer."""
-#    # Mock signal handlers
-#    with patch("asyncio.get_running_loop") as mock_loop:
-#        mock_loop_instance = MagicMock()
-#        mock_loop.return_value = mock_loop_instance
-#
-#        # Start server
-#        server_task = asyncio.create_task(mock_uvicorn_server.serve())
-#        await mock_uvicorn_server.wait_startup_complete()
-#
-#        # Simulate SIGTERM
-#        mock_loop_instance.add_signal_handler.assert_any_call(
-#            signal.SIGTERM, pytest.approx(type(lambda: None))  # Check if a callable was passed
-#        )
-#
-#        # Simulate SIGINT
-#        mock_loop_instance.add_signal_handler.assert_any_call(
-#            signal.SIGINT, pytest.approx(type(lambda: None))  # Check if a callable was passed
-#        )
-#
-#        await mock_uvicorn_server.cleanup()
-#        await server_task
->>>>>>> 70715911
-
-
-def test_serve_default_options(
-    cli_runner: CliRunner, mock_logging: MagicMock, mock_setup_logging: MagicMock
-) -> None:
-    """Test serve command with default options."""
-<<<<<<< HEAD
-    with (
-        patch("codegate.cli.run_servers") as mock_run,
-        patch("codegate.cli.init_db_sync"),
-        patch("codegate.cli.CertificateAuthority"),
-    ):
-
-        mock_config = MagicMock()
-        mock_config.log_level = LogLevel.INFO
-        mock_config.log_format = LogFormat.JSON
-        mock_config.host = "localhost"
-        mock_config.port = 8989
-        mock_config.prompts.prompts = {
-            "key1": "val1",
-            "key2": "val2",
-            "key3": "val3",
-            "key4": "val4",
-            "key5": "val5",
-            "key6": "val6",
-            "key7": "val7",
-        }
-        mock_config.provider_urls = DEFAULT_PROVIDER_URLS
-        mock_config.certs_dir = "./certs"
-
-        with patch("codegate.config.Config.load", return_value=mock_config):
-            # Make run_servers call setup_logging when invoked
-            async def mock_run_servers(cfg, app):
-                mock_setup_logging(cfg.log_level, cfg.log_format)
-                logger = mock_logging.return_value
-                logger.info(
-                    "Starting server",
-                    extra={
-                        "host": cfg.host,
-                        "port": cfg.port,
-                        "log_level": cfg.log_level.value,
-                        "log_format": cfg.log_format.value,
-                        "prompts_loaded": len(cfg.prompts.prompts),
-                        "provider_urls": cfg.provider_urls,
-                        "certs_dir": cfg.certs_dir,
-                    },
-                )
-
-            mock_run.side_effect = mock_run_servers
-
-            result = cli_runner.invoke(cli, ["serve"])
-
-            assert result.exit_code == 0
-            mock_setup_logging.assert_called_once_with(LogLevel.INFO, LogFormat.JSON)
-            mock_logging.assert_called_with("codegate")
-
-            # Verify the info call was made with correct parameters
-            logger = mock_logging.return_value
-            logger.info.assert_any_call(
-                "Starting server",
-                extra={
-                    "host": "localhost",
-                    "port": 8989,
-                    "log_level": "INFO",
-                    "log_format": "JSON",
-                    "prompts_loaded": 7,
-                    "provider_urls": DEFAULT_PROVIDER_URLS,
-                    "certs_dir": "./certs",
-                },
-            )
-            mock_run.assert_called_once()
-=======
-    with patch("codegate.cli.run_servers") as mock_run:
-        logger_instance = MagicMock()
-        mock_logging.return_value = logger_instance
-        result = cli_runner.invoke(cli, ["serve"])
-
-        assert result.exit_code == 0
-        # mock_setup_logging.assert_called_once_with(LogLevel.INFO, LogFormat.JSON)
-        # mock_logging.assert_called_with("codegate")
-
-        # validate only a subset of the expected extra arguments
-        # expected_extra = {
-        #    "host": "localhost",
-        #    "port": 8989,
-        #    "log_level": "INFO",
-        #    "log_format": "JSON",
-        #    "prompts_loaded": 7,
-        #    "provider_urls": DEFAULT_PROVIDER_URLS,
-        #    "certs_dir": "./certs",  # Default certificate directory
-        # }
-
-        # Retrieve the actual call arguments
-        # calls = [call[1]["extra"] for call in logger_instance.info.call_args_list]
-
-        # Check if one of the calls matches the expected subset
-        # assert any(
-        #    all(expected_extra[k] == actual_extra.get(k) for k in expected_extra)
-        #    for actual_extra in calls
-        # )
-        mock_run.assert_called_once()
->>>>>>> 70715911
-
-
-def test_serve_custom_options(
-    cli_runner: CliRunner, mock_logging: MagicMock, mock_setup_logging: MagicMock
-) -> None:
-    """Test serve command with custom options."""
-<<<<<<< HEAD
-    with (
-        patch("codegate.cli.run_servers") as mock_run,
-        patch("codegate.cli.init_db_sync"),
-        patch("codegate.cli.CertificateAuthority"),
-    ):
-
-        mock_config = MagicMock()
-        mock_config.log_level = LogLevel.DEBUG
-        mock_config.log_format = LogFormat.TEXT
-        mock_config.host = "localhost"
-        mock_config.port = 8989
-        mock_config.prompts.prompts = {
-            "key1": "val1",
-            "key2": "val2",
-            "key3": "val3",
-            "key4": "val4",
-            "key5": "val5",
-            "key6": "val6",
-            "key7": "val7",
-        }
-        mock_config.provider_urls = DEFAULT_PROVIDER_URLS
-        mock_config.certs_dir = "./custom-certs"
-
-        with patch("codegate.config.Config.load", return_value=mock_config):
-            # Make run_servers call setup_logging when invoked
-            async def mock_run_servers(cfg, app):
-                mock_setup_logging(cfg.log_level, cfg.log_format)
-                logger = mock_logging.return_value
-                logger.info(
-                    "Starting server",
-                    extra={
-                        "host": cfg.host,
-                        "port": cfg.port,
-                        "log_level": cfg.log_level.value,
-                        "log_format": cfg.log_format.value,
-                        "prompts_loaded": len(cfg.prompts.prompts),
-                        "provider_urls": cfg.provider_urls,
-                        "certs_dir": cfg.certs_dir,
-                    },
-                )
-
-            mock_run.side_effect = mock_run_servers
-
-            result = cli_runner.invoke(
-                cli,
-                [
-                    "serve",
-                    "--port",
-                    "8989",
-                    "--host",
-                    "localhost",
-                    "--log-level",
-                    "DEBUG",
-                    "--log-format",
-                    "TEXT",
-                    "--certs-dir",
-                    "./custom-certs",
-                    "--ca-cert",
-                    "custom-ca.crt",
-                    "--ca-key",
-                    "custom-ca.key",
-                    "--server-cert",
-                    "custom-server.crt",
-                    "--server-key",
-                    "custom-server.key",
-                ],
-            )
-
-            assert result.exit_code == 0
-            mock_setup_logging.assert_called_once_with(LogLevel.DEBUG, LogFormat.TEXT)
-            mock_logging.assert_called_with("codegate")
-
-            # Verify the info call was made with correct parameters
-            logger = mock_logging.return_value
-            logger.info.assert_any_call(
-                "Starting server",
-                extra={
-                    "host": "localhost",
-                    "port": 8989,
-                    "log_level": "DEBUG",
-                    "log_format": "TEXT",
-                    "prompts_loaded": 7,
-                    "provider_urls": DEFAULT_PROVIDER_URLS,
-                    "certs_dir": "./custom-certs",
-                },
-            )
-            mock_run.assert_called_once()
-=======
-    with patch("codegate.cli.run_servers") as mock_run:
-        logger_instance = MagicMock()
-        mock_logging.return_value = logger_instance
-        result = cli_runner.invoke(
-            cli,
-            [
-                "serve",
-                "--port",
-                "8989",
-                "--host",
-                "localhost",
-                "--log-level",
-                "DEBUG",
-                "--log-format",
-                "TEXT",
-                "--certs-dir",
-                "./custom-certs",
-                "--ca-cert",
-                "custom-ca.crt",
-                "--ca-key",
-                "custom-ca.key",
-                "--server-cert",
-                "custom-server.crt",
-                "--server-key",
-                "custom-server.key",
-            ],
-        )
-
-        assert result.exit_code == 0
-        # mock_setup_logging.assert_called_once_with(LogLevel.DEBUG, LogFormat.TEXT)
-        # mock_logging.assert_called_with("codegate")
-
-        # Retrieve the actual call arguments
-        # calls = [call[1]["extra"] for call in logger_instance.info.call_args_list]
-
-        # expected_extra = {
-        #    "host": "localhost",
-        #    "port": 8989,
-        #    "log_level": "DEBUG",
-        #    "log_format": "TEXT",
-        #    "prompts_loaded": 7,  # Default prompts are loaded
-        #    "provider_urls": DEFAULT_PROVIDER_URLS,
-        #    "certs_dir": "./custom-certs",
-        # }
-
-        # Check if one of the calls matches the expected subset
-        # assert any(
-        #    all(expected_extra[k] == actual_extra.get(k) for k in expected_extra)
-        #    for actual_extra in calls
-        # )
-        mock_run.assert_called_once()
->>>>>>> 70715911
-
-
-def test_serve_invalid_port(cli_runner: CliRunner) -> None:
-    """Test serve command with invalid port."""
-    result = cli_runner.invoke(cli, ["serve", "--port", "999999"])
-    assert result.exit_code == 2
-    assert "Port must be between 1 and 65535" in result.output
-
-
-def test_serve_invalid_log_level(cli_runner: CliRunner) -> None:
-    """Test serve command with invalid log level."""
-    result = cli_runner.invoke(cli, ["serve", "--log-level", "INVALID"])
-    assert result.exit_code == 2
-    assert "Invalid value for '--log-level'" in result.output
-
-
-def test_serve_with_config_file(
-    cli_runner: CliRunner,
-    mock_logging: MagicMock,
-    temp_config_file: Path,
-    mock_setup_logging: MagicMock,
-) -> None:
-    """Test serve command with config file."""
-<<<<<<< HEAD
-    with (
-        patch("codegate.cli.run_servers") as mock_run,
-        patch("codegate.cli.init_db_sync"),
-        patch("codegate.cli.CertificateAuthority"),
-    ):
-
-        mock_config = MagicMock()
-        mock_config.log_level = LogLevel.DEBUG
-        mock_config.log_format = LogFormat.JSON
-        mock_config.host = "localhost"
-        mock_config.port = 8989
-        mock_config.prompts.prompts = {
-            "key1": "val1",
-            "key2": "val2",
-            "key3": "val3",
-            "key4": "val4",
-            "key5": "val5",
-            "key6": "val6",
-            "key7": "val7",
-        }
-        mock_config.provider_urls = DEFAULT_PROVIDER_URLS
-        mock_config.certs_dir = "./test-certs"
-
-        with patch("codegate.config.Config.load", return_value=mock_config):
-            # Make run_servers call setup_logging when invoked
-            async def mock_run_servers(cfg, app):
-                mock_setup_logging(cfg.log_level, cfg.log_format)
-                logger = mock_logging.return_value
-                logger.info(
-                    "Starting server",
-                    extra={
-                        "host": cfg.host,
-                        "port": cfg.port,
-                        "log_level": cfg.log_level.value,
-                        "log_format": cfg.log_format.value,
-                        "prompts_loaded": len(cfg.prompts.prompts),
-                        "provider_urls": cfg.provider_urls,
-                        "certs_dir": cfg.certs_dir,
-                    },
-                )
-
-            mock_run.side_effect = mock_run_servers
-
-            result = cli_runner.invoke(cli, ["serve", "--config", str(temp_config_file)])
-
-            assert result.exit_code == 0
-            mock_setup_logging.assert_called_once_with(LogLevel.DEBUG, LogFormat.JSON)
-            mock_logging.assert_called_with("codegate")
-
-            # Verify the info call was made with correct parameters
-            logger = mock_logging.return_value
-            logger.info.assert_any_call(
-                "Starting server",
-                extra={
-                    "host": "localhost",
-                    "port": 8989,
-                    "log_level": "DEBUG",
-                    "log_format": "JSON",
-                    "prompts_loaded": 7,
-                    "provider_urls": DEFAULT_PROVIDER_URLS,
-                    "certs_dir": "./test-certs",
-                },
-            )
-            mock_run.assert_called_once()
-=======
-    with patch("codegate.cli.run_servers") as mock_run:
-        logger_instance = MagicMock()
-        mock_logging.return_value = logger_instance
-        result = cli_runner.invoke(cli, ["serve", "--config", str(temp_config_file)])
-
-        assert result.exit_code == 0
-        # mock_setup_logging.assert_called_once_with(LogLevel.DEBUG, LogFormat.JSON)
-        # mock_logging.assert_called_with("codegate")
-
-        # Retrieve the actual call arguments
-        # calls = [call[1]["extra"] for call in logger_instance.info.call_args_list]
-
-        # expected_extra = {
-        #    "host": "localhost",
-        #    "port": 8989,
-        #    "log_level": "DEBUG",
-        #    "log_format": "JSON",
-        #    "prompts_loaded": 7,  # Default prompts are loaded
-        #    "provider_urls": DEFAULT_PROVIDER_URLS,
-        #    "certs_dir": "./test-certs",  # From config file
-        # }
-
-        # Check if one of the calls matches the expected subset
-        # assert any(
-        #    all(expected_extra[k] == actual_extra.get(k) for k in expected_extra)
-        #    for actual_extra in calls
-        # )
-        mock_run.assert_called_once()
->>>>>>> 70715911
-
-
-def test_serve_with_nonexistent_config_file(cli_runner: CliRunner) -> None:
-    """Test serve command with nonexistent config file."""
-    result = cli_runner.invoke(cli, ["serve", "--config", "nonexistent.yaml"])
-    assert result.exit_code == 2
-    assert "does not exist" in result.output
-
-
-def test_serve_priority_resolution(
-    cli_runner: CliRunner,
-    mock_logging: MagicMock,
-    temp_config_file: Path,
-    env_vars: Any,
-    mock_setup_logging: MagicMock,
-) -> None:
-    """Test serve command respects configuration priority."""
-<<<<<<< HEAD
-    with (
-        patch("codegate.cli.run_servers") as mock_run,
-        patch("codegate.cli.init_db_sync"),
-        patch("codegate.cli.CertificateAuthority"),
-    ):
-
-        mock_config = MagicMock()
-        mock_config.log_level = LogLevel.ERROR
-        mock_config.log_format = LogFormat.TEXT
-        mock_config.host = "example.com"
-        mock_config.port = 8080
-        mock_config.prompts.prompts = {
-            "key1": "val1",
-            "key2": "val2",
-            "key3": "val3",
-            "key4": "val4",
-            "key5": "val5",
-            "key6": "val6",
-            "key7": "val7",
-        }
-        mock_config.provider_urls = DEFAULT_PROVIDER_URLS
-        mock_config.certs_dir = "./cli-certs"
-
-        with patch("codegate.config.Config.load", return_value=mock_config):
-            # Make run_servers call setup_logging when invoked
-            async def mock_run_servers(cfg, app):
-                mock_setup_logging(cfg.log_level, cfg.log_format)
-                logger = mock_logging.return_value
-                logger.info(
-                    "Starting server",
-                    extra={
-                        "host": cfg.host,
-                        "port": cfg.port,
-                        "log_level": cfg.log_level.value,
-                        "log_format": cfg.log_format.value,
-                        "prompts_loaded": len(cfg.prompts.prompts),
-                        "provider_urls": cfg.provider_urls,
-                        "certs_dir": cfg.certs_dir,
-                    },
-                )
-
-            mock_run.side_effect = mock_run_servers
-
-            result = cli_runner.invoke(
-                cli,
-                [
-                    "serve",
-                    "--config",
-                    str(temp_config_file),
-                    "--port",
-                    "8080",
-                    "--host",
-                    "example.com",
-                    "--log-level",
-                    "ERROR",
-                    "--log-format",
-                    "TEXT",
-                    "--certs-dir",
-                    "./cli-certs",
-                    "--ca-cert",
-                    "cli-ca.crt",
-                    "--ca-key",
-                    "cli-ca.key",
-                    "--server-cert",
-                    "cli-server.crt",
-                    "--server-key",
-                    "cli-server.key",
-                ],
-            )
-
-            assert result.exit_code == 0
-            mock_setup_logging.assert_called_once_with(LogLevel.ERROR, LogFormat.TEXT)
-            mock_logging.assert_called_with("codegate")
-
-            # Verify the info call was made with correct parameters
-            logger = mock_logging.return_value
-            logger.info.assert_any_call(
-                "Starting server",
-                extra={
-                    "host": "example.com",
-                    "port": 8080,
-                    "log_level": "ERROR",
-                    "log_format": "TEXT",
-                    "prompts_loaded": 7,
-                    "provider_urls": DEFAULT_PROVIDER_URLS,
-                    "certs_dir": "./cli-certs",
-                },
-            )
-            mock_run.assert_called_once()
-=======
-    with patch("codegate.cli.run_servers") as mock_run:
-        logger_instance = MagicMock()
-        mock_logging.return_value = logger_instance
-        result = cli_runner.invoke(
-            cli,
-            [
-                "serve",
-                "--config",
-                str(temp_config_file),
-                "--port",
-                "8080",
-                "--host",
-                "example.com",
-                "--log-level",
-                "ERROR",
-                "--log-format",
-                "TEXT",
-                "--certs-dir",
-                "./cli-certs",
-                "--ca-cert",
-                "cli-ca.crt",
-                "--ca-key",
-                "cli-ca.key",
-                "--server-cert",
-                "cli-server.crt",
-                "--server-key",
-                "cli-server.key",
-            ],
-        )
-
-        assert result.exit_code == 0
-        # mock_setup_logging.assert_called_once_with(LogLevel.ERROR, LogFormat.TEXT)
-        # mock_logging.assert_called_with("codegate")
-
-        # Retrieve the actual call arguments
-        # calls = [call[1]["extra"] for call in logger_instance.info.call_args_list]
-
-        # expected_extra = {
-        #    "host": "example.com",
-        #    "port": 8080,
-        #    "log_level": "ERROR",
-        #    "log_format": "TEXT",
-        #    "prompts_loaded": 7,  # Default prompts are loaded
-        #    "provider_urls": DEFAULT_PROVIDER_URLS,
-        #    "certs_dir": "./cli-certs",  # CLI args override config file
-        # }
-
-        # Check if one of the calls matches the expected subset
-        # assert any(
-        #    all(expected_extra[k] == actual_extra.get(k) for k in expected_extra)
-        #    for actual_extra in calls
-        # )
-        mock_run.assert_called_once()
->>>>>>> 70715911
-
-
-def test_serve_certificate_options(
-    cli_runner: CliRunner, mock_logging: MagicMock, mock_setup_logging: MagicMock
-) -> None:
-    """Test serve command with certificate options."""
-<<<<<<< HEAD
-    with (
-        patch("codegate.cli.run_servers") as mock_run,
-        patch("codegate.cli.init_db_sync"),
-        patch("codegate.cli.CertificateAuthority"),
-    ):
-
-        mock_config = MagicMock()
-        mock_config.log_level = LogLevel.INFO
-        mock_config.log_format = LogFormat.JSON
-        mock_config.host = "localhost"
-        mock_config.port = 8989
-        mock_config.prompts.prompts = {
-            "key1": "val1",
-            "key2": "val2",
-            "key3": "val3",
-            "key4": "val4",
-            "key5": "val5",
-            "key6": "val6",
-            "key7": "val7",
-        }
-        mock_config.provider_urls = DEFAULT_PROVIDER_URLS
-        mock_config.certs_dir = "./custom-certs"
-
-        with patch("codegate.config.Config.load", return_value=mock_config):
-            # Make run_servers call setup_logging when invoked
-            async def mock_run_servers(cfg, app):
-                mock_setup_logging(cfg.log_level, cfg.log_format)
-                logger = mock_logging.return_value
-                logger.info(
-                    "Starting server",
-                    extra={
-                        "host": cfg.host,
-                        "port": cfg.port,
-                        "log_level": cfg.log_level.value,
-                        "log_format": cfg.log_format.value,
-                        "prompts_loaded": len(cfg.prompts.prompts),
-                        "provider_urls": cfg.provider_urls,
-                        "certs_dir": cfg.certs_dir,
-                    },
-                )
-
-            mock_run.side_effect = mock_run_servers
-
-            result = cli_runner.invoke(
-                cli,
-                [
-                    "serve",
-                    "--certs-dir",
-                    "./custom-certs",
-                    "--ca-cert",
-                    "custom-ca.crt",
-                    "--ca-key",
-                    "custom-ca.key",
-                    "--server-cert",
-                    "custom-server.crt",
-                    "--server-key",
-                    "custom-server.key",
-                ],
-            )
-
-            assert result.exit_code == 0
-            mock_setup_logging.assert_called_once_with(LogLevel.INFO, LogFormat.JSON)
-            mock_logging.assert_called_with("codegate")
-
-            # Verify the info call was made with correct parameters
-            logger = mock_logging.return_value
-            logger.info.assert_any_call(
-                "Starting server",
-                extra={
-                    "host": "localhost",
-                    "port": 8989,
-                    "log_level": "INFO",
-                    "log_format": "JSON",
-                    "prompts_loaded": 7,
-                    "provider_urls": DEFAULT_PROVIDER_URLS,
-                    "certs_dir": "./custom-certs",
-                },
-            )
-            mock_run.assert_called_once()
-=======
-    with patch("codegate.cli.run_servers") as mock_run:
-        logger_instance = MagicMock()
-        mock_logging.return_value = logger_instance
-        result = cli_runner.invoke(
-            cli,
-            [
-                "serve",
-                "--certs-dir",
-                "./custom-certs",
-                "--ca-cert",
-                "custom-ca.crt",
-                "--ca-key",
-                "custom-ca.key",
-                "--server-cert",
-                "custom-server.crt",
-                "--server-key",
-                "custom-server.key",
-            ],
-        )
-
-        assert result.exit_code == 0
-        # mock_setup_logging.assert_called_once_with(LogLevel.INFO, LogFormat.JSON)
-        # mock_logging.assert_called_with("codegate")
-
-        # Retrieve the actual call arguments
-        # calls = [call[1]["extra"] for call in logger_instance.info.call_args_list]
-
-        # expected_extra = {
-        #    "host": "localhost",
-        #    "port": 8989,
-        #    "log_level": "INFO",
-        #    "log_format": "JSON",
-        #    "prompts_loaded": 6,
-        #    "provider_urls": DEFAULT_PROVIDER_URLS,
-        #    "certs_dir": "./custom-certs",
-        # }
-
-        # Check if one of the calls matches the expected subset
-        # assert any(
-        #    all(expected_extra[k] == actual_extra.get(k) for k in expected_extra)
-        #    for actual_extra in calls
-        # )
-        mock_run.assert_called_once()
->>>>>>> 70715911
-
-
-def test_main_function() -> None:
-    """Test main function."""
-    with patch("codegate.cli.cli") as mock_cli:
-        from codegate.cli import main
-
-        main()
-        mock_cli.assert_called_once()+    # Test method not allowed
+    response = test_client.post("/health")  # Health endpoint only allows GET
+    assert response.status_code == 405